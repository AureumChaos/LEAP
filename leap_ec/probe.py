""" Probes are pipeline operators to instrument state that passes through the
pipeline such as populations or individuals.
"""
import csv
import sys
import json
import contextlib

from typing import Dict, Iterator

from matplotlib import pyplot as plt
import numpy as np
import pandas as pd
from toolz import curry

from leap_ec import Individual
from leap_ec.global_vars import context
from leap_ec import ops as op
from leap_ec.ops import iteriter_op, listlist_op


##############################
# print_probe
##############################
@curry
@listlist_op
def print_probe(population, probe, stream=sys.stdout, prefix=''):
    """ pipeline operator for printing the given population

    This is really a wrapper around `probe` that, itself, gets passed te
    entire population.

    The optional prefix is used to tag the output.  For example, you may want
    to print 'before' to indicate that the population is before an operator
    is applied.

    :param population: to be printed
    :param probe: secondary probe that gets the poplation as input and for
        which the output is passed to `stream`
    :param stream: to write output
    :param prefix: optional string prefix to prepend to output
    :return: population
    """
    val = prefix + str(probe(population))
    stream.write(val)
    return population


##############################
# print_individual
##############################
@curry
@iteriter_op
def print_individual(next_individual: Iterator, prefix='',
                     stream=sys.stdout) -> Iterator:
    """ Just echoes the individual from within the pipeline

    Uses next_individual.__str__

    :param next_individual: iterator for next individual to be printed
    :return: the same individual, unchanged
    """

    while True:
        individual = next(next_individual)

        print(f'{prefix}{individual!s}', file=stream)

        yield individual


##############################
# Class BestSoFarProbe
##############################
class BestSoFarProbe(op.Operator):
    """  This probe takes an list of individuals as input and will track the
         best-so-far (BSF) individual across all the population it has seen.

        Insert an object of this class into a pipeline to have it track the
        the best individual it sees so far.  It will write the current best
        individual for each __call__ invocation to a given stream in CSV
        format.

        Like many operators, this operator checks the context object to
        retrieve the current generation number for output purposes.

        >>> from leap_ec import context, data
        >>> from leap_ec import probe
        >>> pop = data.test_population
        >>> context['leap']['generation'] = 12

        The probe will write its output to the provided stream (default is stdout,
        but we illustrate here with a StringIO stream):

        >>> import io
        >>> stream = io.StringIO()
        >>> probe = BestSoFarProbe(stream=stream)
        >>> new_pop = probe(pop)
        >>> print(stream.getvalue()) # doctest: +NORMALIZE_WHITESPACE
        step,bsf
        12,4
        <BLANKLINE>

        This operator does not change the state of the population:
        >>> new_pop == pop
        True

    """
    def __init__(self, stream=sys.stdout, header=True, context=context):
        """

        :param stream: to which to write best-so-far individuals
        :param header: True if want CSV header
        :param context: from which we get current generation (step)
        """
        self.bsf = None
        self.context = context
        self.writer = csv.DictWriter(stream, fieldnames=['step', 'bsf'])

        if header:
            self.writer.writeheader()

    def __call__(self, population):
        assert (population is not None)
        assert ('leap' in self.context)
        assert ('generation' in self.context['leap'])

        ind = max(population)
        assert(ind.fitness is not None), f"Probe expects individuals to have fitness values, but found one that doesn't."
        if self.bsf is None or (ind > self.bsf):
            self.bsf = ind

        self.writer.writerow({'step': self.context['leap']['generation'],
                            'bsf' : self.bsf.fitness
                            })

        return population


##############################
# Class BestSoFarIterProbe
##############################
class BestSoFarIterProbe(op.Operator):
    """  This probe takes an iterator as input and will track the
         best-so-far (BSF) individual in the all the individuals it sees.

        Insert an object of this class into a pipeline to have it track the
        the best individual it sees so far.  It will write the current best
        individual for each __call__ invocation to a given stream in CSV
        format.

        Like many operators, this operator checks the context object to
        retrieve the current generation number for output purposes.

        >>> from leap_ec import context, data
        >>> from leap_ec import probe
        >>> pop = data.test_population
        >>> context['leap']['generation'] = 12


        The probe will write its output to the provided stream (default is stdout,
        but we illustrate here with a StringIO stream):

        >>> import io
        >>> stream = io.StringIO()
        >>> probe = BestSoFarIterProbe(stream=stream)
        >>> bsf_output_iter = probe(iter(pop))
        >>> x = next(bsf_output_iter)
        >>> x = next(bsf_output_iter)
        >>> x = next(bsf_output_iter)
        >>> print(stream.getvalue()) # doctest: +NORMALIZE_WHITESPACE
        step,bsf
        12,...
        12,...
        12,...
        <BLANKLINE>

    """
    def __init__(self, stream=sys.stdout, header=True, context=context):
        """

        :param stream: to which to write best-so-far individuals
        :param header: True if want CSV header
        :param context: from which we get current generation (step)
        """
        self.bsf = None
        self.context = context
        self.writer = csv.DictWriter(stream, fieldnames=['step', 'bsf'])

        if header:
            self.writer.writeheader()

    def __call__(self, next_individual):
        assert (next_individual is not None)
        assert ('leap' in self.context)
        assert ('generation' in self.context['leap'])

        while True:
            ind = next(next_individual)
            assert(ind.fitness is not None), f"Probe expects individuals to have fitness values, but found one that doesn't."
            if self.bsf is None or (ind > self.bsf):
                self.bsf = ind

            self.writer.writerow({'step': self.context['leap']['generation'],
                                'bsf' : self.bsf.fitness
                                })

            yield ind


@contextlib.contextmanager
def _maybe_list(numpy_as_list):
    """ A conditional context manager that sets the numpy str and repr
    functions to use a normal python list implementation.
    
    This uses a context manager so if anything preemptively terminates during
    writing, say by stopping a jupyter cell, default behavior is restored.

    :param numpy_as_list: whether or not in the scope of this context
        manager numpy arrays should be formatted as python lists.
    """
    
    def to_str_list(arr):
        return str(arr.tolist())
    
    if numpy_as_list:
        try:
            np.set_string_function(to_str_list, True)
            np.set_string_function(to_str_list, False)
            yield
        finally:
            np.set_string_function(None, True)
            np.set_string_function(None, False)
    else:
        yield


##############################
# Class FitnessStatsCSVProbe
##############################
class FitnessStatsCSVProbe(op.Operator):
    """A probe that records basic fitness statistics for a population
    to a text stream in CSV format.

    This is meant to capture the "bread and butter" values you'll typically
    want to see in any population-based optimization experiment.  If you
    want additional columns with custom values, you can pass in a dict of
    `notes` with constant values or `extra_metrics` with functions to
    compute them.

    :param stream: the file object to write to (defaults to sys.stdout)
    :param bool do_best: if True (the default), the best-so-far individual is
        included on each row. When using multiobjective, disabling this may
        be better since a singular "best" isn't well formed.
    :param header: whether to print column names in the first line
    :param extra_metrics: a dict of `'column_name': function` pairs, to compute
        optional extra columns.  The functions take a the population as input
        as a list of individuals, and their return value is printed in the column.
    :param job: optional constant job ID, which will be printed as the
        first column
    :param str notes: a dict of optional constant-value columns to include in
        all rows (ex. to identify and experiment or parameters)
<<<<<<< HEAD
    :param bool numpy_as_json: if True (the default), numpy arrays will be first converted to
        a python list then formatted as a quoted json string.
=======
    :param bool numpy_as_list: if True, numpy arrays will be first converted to
        a python list before printing. This is intended for multiobjective fitnesses,
        where large numpy arrays are normally split across csv rows with the default
        formatter.
>>>>>>> db3760c2
    :param context: a LEAP context object, used to retrieve the current generation
        from the EA state (i.e. from `context['leap']['generation']`)

    In this example, we'll set up two three inputs for the probe: an output stream,
    the generation number, and a population.

    We use a `StringIO` stream to print the results here, but in practice you
    often want to use `sys.stdout` (the default) or a file object:

    >>> import io
    >>> stream = io.StringIO()

    The probe also relies on LEAP's algorithm `context` to determine the generation number:

    >>> from leap_ec.global_vars import context
    >>> context['leap']['generation'] = 100

    Here's how we'd compute fitness statistics for a test population.  The population
    is unmodified:

    >>> from leap_ec.data import test_population
    >>> probe = FitnessStatsCSVProbe(stream=stream, job=15, notes={'description': 'just a test'})
    >>> probe(test_population) == test_population
    True

    and the output has the following columns:
    >>> print(stream.getvalue())
    job,description,step,bsf,mean_fitness,std_fitness,min_fitness,max_fitness
    15,just a test,100,4,2.5,1.11803...,1,4
    <BLANKLINE>

    To add custom columns, use the `extra_metrics` dict.  For example, here's a function
    that computes the median fitness value of a population:

    >>> import numpy as np
    >>> median = lambda p: np.median([ ind.fitness for ind in p ])

    We can include it in the fitness stats report like so:

    >>> stream = io.StringIO()
    >>> extras_probe = FitnessStatsCSVProbe(stream=stream, job="15", extra_metrics={'median_fitness': median})
    >>> extras_probe(test_population) == test_population
    True

    >>> print(stream.getvalue())
    job,step,bsf,mean_fitness,std_fitness,min_fitness,max_fitness,median_fitness
    15,100,4,2.5,1.11803...,1,4,2.5
    <BLANKLINE>

    """
    comment_character = '#'

    time_col='step'
    default_metric_cols=('bsf', 'mean_fitness', 'std_fitness', 'min_fitness', 'max_fitness')

    def __init__(self, stream=sys.stdout,
                 do_best=True,
                 header=True,
                 extra_metrics=None,
                 comment=None,
                 job: str = None,
                 notes: Dict = None,
                 modulo: int = 1,
                 numpy_as_list=True,
                 context: Dict = context):
        assert (stream is not None)
        assert (hasattr(stream, 'write'))
        assert (context is not None)

        self.stream = stream
        self.do_best = do_best
        self.context = context
        self.bsf_ind = None
        self.modulo = modulo
        self.notes = notes if notes else {}
        self.extra_metrics = extra_metrics if extra_metrics else {}
        self.job = job
        self.comment = comment
<<<<<<< HEAD
        self.numpy_as_json = numpy_as_json
        
        fieldnames = []
        if job is not None:
            fieldnames.append("job")
        fieldnames.extend(self.notes.keys())
        fieldnames.append("step")
        if self.do_best:
            fieldnames.append("bsf")
        fieldnames.extend(["mean_fitness", "std_fitness", "min_fitness", "max_fitness"])
        fieldnames.extend(self.extra_metrics.keys())
        
        self.fieldnames = fieldnames
        
        self.writer = None
        if stream is not None:
            if header:
                self.write_comment(stream)
            self.writer = csv.DictWriter(
                stream, fieldnames=fieldnames, lineterminator='\n')
            if header:
                self.writer.writeheader()
=======
        self.numpy_as_list = numpy_as_list

        if header:
            self.write_comment(stream)
            self.write_header(stream)

    def write_header(self, stream):
        job_header = 'job, ' if self.job is not None else ''
        note_extras = '' if not self.notes else ', '.join(self.notes.keys()) + ', '
        extras = '' if not self.extra_metrics else ', ' + ', '.join(
            self.extra_metrics.keys())
        stream.write(
            job_header + note_extras + 'step, bsf, mean_fitness, std_fitness, min_fitness, max_fitness'
            + extras + '\n')
>>>>>>> db3760c2

    def write_comment(self, stream):
        if self.comment:
            commented_lines = []
            for line in self.comment.split('\n'):
                commented_lines.append(f"{self.comment_character} {line}")
            stream.write('\n'.join(commented_lines) + '\n')

    def __call__(self, population):
        assert (population is not None)
        assert ('leap' in self.context)
        assert ('generation' in self.context['leap'])
<<<<<<< HEAD
=======
        
        # If numpy_as_list is true, then numpy arrays are printed as lists in this scope
        with _maybe_list(self.numpy_as_list):
>>>>>>> db3760c2

        if self.do_best:
            # Always update the best-so-far variable
            best_ind = best_of_gen(population)
            if self.bsf_ind is None or (best_ind > self.bsf_ind):
                self.bsf_ind = best_ind
        
        with _maybe_json(self.numpy_as_json):

            # Check if we've reached a measurement interval
            generation = self.context['leap']['generation']
            if generation % self.modulo != 0:
                # If not, don't write fitness info
                return population
            else:
                row = self.get_row_dict(population)
                if self.writer is not None:
                    self.writer.writerow(row)
                
                return population
        
    def get_row_dict(self, pop):
        """Compute a full row of data from the population."""

        row = {'step': self.context['leap']['generation']}
        
        if self.job is not None:
            row['job'] = self.job
        for k, v in self.notes.items():
            row[k] = v        
        if self.do_best:
            row['bsf'] = self.bsf_ind.fitness
        
        fitnesses = [x.fitness for x in pop]
        row["mean_fitness"] = np.mean(fitnesses, axis=0)
        row["std_fitness"] = np.std(fitnesses, axis=0)
        row["min_fitness"] = np.min(fitnesses, axis=0)
        row["max_fitness"] = np.max(fitnesses, axis=0)
        
        for k, f in self.extra_metrics.items():
            row[k] = f(pop)
        
        return row

##############################
# Class AttributesCSVProbe
##############################
class AttributesCSVProbe(op.Operator):
    """
    An operator that records the specified attributes for all the individuals
    (or just the best individual) in `population` in CSV-format to the
    specified stream and/or to a DataFrame.

    :param attributes: list of attribute names to record, as found in the
        individuals' `attributes` field
    :param stream: a file object to write the CSV rows to (defaults to sys.stdout).
        Can be `None` if you only want a DataFrame
    :param bool do_dataframe: if True, data will be collected in memory as a
        Pandas DataFrame, which can be retrieved by calling the `dataframe` property
        after (or during) the algorithm run. Defaults to False, since this can
        consume a lot of memory for long-running algorithms.
    :param bool best_only: if True, attributes will only be recorded
        for the best-fitness individual; otherwise a row is recorded for every
        individual in the population
    :param bool header: if True (the default), a CSV header is printed as the
        first row with the column names
    :param bool do_fitness: if True, the individuals' fitness is
        included as one of the columns
    :param bool do_genomes: if True, the individuals' genome is
        included as one of the columns
    :param str notes: a dict of optional constant-value columns to include in
        all rows (ex. to identify and experiment or parameters)
    :param extra_metrics: a dict of `'column_name': function` pairs, to compute
        optional extra columns.  The functions take a the population as input
        as a list of individuals, and their return value is printed in the column.
    :param int job: a job ID that will be included as a constant-value column in
        all rows (ex. typically an integer, indicating the ith run out of many)
<<<<<<< HEAD
    :param bool numpy_as_json: if True (the default), numpy arrays will be first converted to
        a python list then formatted as a quoted json string.
=======
    :param bool numpy_as_list: if True, numpy arrays will be first converted to
        a python list before printing. This is intended for large genomes and
        multiobjective fitnesses, where large numpy arrays would be split across
        multiple csv rows by the default formatter.
>>>>>>> db3760c2
    :param context: the algorithm context we use to read the current generation
        from (so we can write it to a column)

    Individuals contain some build-in attributes (namely fitness, genome),
    and also a `dict` of additional custom attributes called, well,
    `attributes`.  This class allows you to log all of the above.

    Most often, you will want to record only the best individual in the
    population at each step, and you'll just want to know its fitness and
    genome.  You can do this with this class's boolean flags.  For example,
    here's how you'd record the best individual's fitness and genome to a
    dataframe:

    >>> from leap_ec.global_vars import context
    >>> from leap_ec.data import test_population
    >>> probe = AttributesCSVProbe(do_dataframe=True, best_only=True,
    ...                            do_fitness=True, do_genome=True)
    >>> context['leap']['generation'] = 100
    >>> probe(test_population) == test_population
    True

    You can retrieve the result programatically from the `dataframe` property:

    >>> probe.dataframe
       step  fitness           genome
    0   100        4  [0, 1, 1, 1, 1]

    By default, the results are also written to `sys.stdout`.  You can pass
    any file object you like into the `stream` parameter.

    Another common use of this task is to record custom attributes that are
    stored on individuals in certain kinds of experiments.  Here's how you
    would record the values of `ind.foo` and `ind.bar` for every individual
    in the population.  We write to a stream object this time to demonstrate
    how to use the probe without a dataframe:

    >>> import io
    >>> stream = io.StringIO()
    >>> probe = AttributesCSVProbe(attributes=['foo', 'bar'], stream=stream)
    >>> context['leap']['generation'] = 100
    >>> r = probe(test_population)
    >>> print(stream.getvalue())
    step,foo,bar
    100,GREEN,Colorless
    100,15,green
    100,BLUE,ideas
    100,72.81,sleep
    <BLANKLINE>
    """

    def __init__(self, attributes=(), stream=sys.stdout, do_dataframe=False,
                 best_only=False, header=True, do_fitness=False,
                 do_genome=False,
                 notes=None, extra_metrics=None, job=None,
                 numpy_as_list=True,
                 context=context):
        assert ((stream is None) or hasattr(stream, 'write'))
        self.context = context
        self.stream = stream
        self.attributes = attributes
        self.best_only = best_only

        self.do_fitness = do_fitness
        self.do_genome = do_genome
        self.notes = notes if notes else {}
        self.extra_metrics = extra_metrics if extra_metrics else {}
        self.job = job
        self.do_dataframe = do_dataframe
        self.numpy_as_list = numpy_as_list

        if (not do_dataframe) and stream is None:
            raise ValueError(
                "Both 'stream'=None and 'do_dataframe'=False, but at least one must be enabled.")

        fieldnames = []
        if job is not None:
            fieldnames.append('job')
        for name in self.notes.keys():
            fieldnames.append(name)
        fieldnames.append('step')
        fieldnames.extend(list(attributes))
        if do_fitness:
            fieldnames.append('fitness')
        if do_genome:
            fieldnames.append('genome')
        for name in self.extra_metrics.keys():
            fieldnames.append(name)

        self.fieldnames = fieldnames

        if self.do_dataframe:
            # We'll store rows of data as dicts in this list as we collect them
            self.data = []

        self.writer = None
        if stream is not None:
            # We'll write rows of data to this stream as we collect them
            self.writer = csv.DictWriter(
                stream, fieldnames=fieldnames, lineterminator='\n')
            if header:
                self.writer.writeheader()

    @property
    def dataframe(self):
        """Property for retrieving a Pandas DataFrame representation of the
        collected data. """
        if not self.do_dataframe:
            raise ValueError(
                'Tried to retrieve a dataframe of results, but this ' +
                f'{type(AttributesCSVProbe).__name__} was initialized with dataframe=False.')
        # We create the DataFrame on demand because it's inefficient to append to a DataFrame,
        # so we only want to create it after we are done generating data.
        return pd.DataFrame(self.data, columns=self.fieldnames)       
        
    def __call__(self, population):
        """When called (i.e. as part of an operator pipeline), take a
        population of individuals and collect data from it. """
        assert (population is not None)
        assert ('leap' in self.context)
        assert ('generation' in self.context['leap'])

        individuals = [best_of_gen(population)] if self.best_only else population
        
        # If numpy_as_list is true, then numpy arrays are printed as lists in this scope
        with _maybe_list(self.numpy_as_list):
            for ind in individuals:
                row = self.get_row_dict(ind)
                if self.writer is not None:
                    self.writer.writerow(row)

                if self.do_dataframe:
                    self.data.append(row)

        return population

    def get_row_dict(self, ind):
        """Compute a full row of data from a given individual."""
        row = {'step': self.context['leap']['generation']}

        for attr in self.attributes:
            if attr not in ind.__dict__:
                raise ValueError(
                    'Attribute "{0}" not found in individual "{1}".'.format(
                        attr, ind.__repr__()))
            row[attr] = ind.__dict__[attr]

        if self.job is not None:
            row['job'] = self.job
        for k, v in self.notes.items():
            row[k] = v
        if self.do_fitness:
            row['fitness'] = ind.fitness
        if self.do_genome:
            row['genome'] = ind.genome
        for k, f in self.extra_metrics.items():
            row[k] = f(row)

        return row


##############################
# Class PopulationMetricsPlotProbe
##############################
class PopulationMetricsPlotProbe:

    def __init__(self, ax=None,
                 metrics=None,
                 xlim=(0, 100), ylim=(0, 1), modulo=1,
                 title='Population Metrics',
                 x_axis_value=None, context=context):
        """

        FIXME s/modulo/step/

        :param ax: matplotlib ax
        :param metrics: ???
        :param xlim: x axis bounds
        :param ylim: y axis bounds
        :param modulo: update interval
        :param title: for the plot
        :param x_axis_value: ???
        :param context: for accessing current generation
        """

        if ax is None:
            _, ax = plt.subplots()

        self.metrics = metrics
        self.modulo = modulo
        # x-axis defaults to generation
        if x_axis_value is None:
            x_axis_value = lambda: context['leap']['generation']
        self.x_axis_value = x_axis_value
        self.context = context

        # Set axis limits, and some variables we'll use for real-time scaling
        ax.set_ylim(ylim)
        ax.set_xlim(xlim)
        self.ax = ax
        self.left, self.right = xlim
        self.bottom, self.top = ylim
        plt.title(title)

        self.reset()

    def __call__(self, population):
        assert (population is not None)
        assert ('leap' in self.context)
        assert ('generation' in self.context['leap'])
        step = self.context['leap']['generation']

        if step % self.modulo == 0:
            self.x = np.append(self.x, self.x_axis_value())

            for i, m in enumerate(self.metrics):
                self.y[i] = np.append(self.y[i], m(population))
                line = self.ax.lines[i]
                line.set_xdata(self.x)
                line.set_ydata(self.y[i])

            self._rescale_ax()
            self.ax.figure.canvas.draw()
            plt.pause(0.000001)
            #plt.ion()  # XXX Not sure this is needed
        return population

    def reset(self):
        # Create an empty line for each metric
        self.x = np.array([])
        self.y = [ np.array([]) for _ in range(len(self.metrics)) ]
        for _ in range(len(self.metrics)):
            self.ax.plot([], [])

    def _rescale_ax(self):
        if np.min(self.x) < self.left:
            self.ax.set_xlim(left=np.min(self.x))
        if np.max(self.x) > self.right:
            self.ax.set_xlim(right=np.max(self.x))
        if np.min(self.y) < self.bottom:
            self.ax.set_ylim(bottom=np.min(self.y))
        if np.max(self.y) > self.top:
            self.ax.set_ylim(top=np.max(self.y))


##############################
# Function pairwise_distance_metric()
##############################
def pairwise_squared_distance_metric(population: list):
    """Computes the genetic diversity of a population by considering the
    sum of squared Euclidean distances between individual genomes.

    We compute this in :math:`O(n)` by writing the sum in terms of
    distance from the population centroid :math:`c`:

    .. math::

       \\mathcal{D}(\\text{population}) = \\sum_{i=1}^n \\sum_{j=1}^n \\| x_i - x_j \\|^2 = 2n \\sum_{i=1}^n \\| x_i - c \\|^2
    """
    # Create one big matrix from the population
    genomes = [ ind.genome for ind in population ]
    genomes_matrix = np.stack(genomes)

    centroid = np.mean(genomes_matrix, axis=0)  # Compute c
    distances = genomes_matrix - centroid       # Compute x_i - c for all i
    norms = np.linalg.norm(distances, axis=1)   # Compute \|x_i - c\|
    sq_norms = np.power(norms, 2)               # Compute \|x_i - c\|^2

    return 2*len(population)*np.sum(sq_norms)  # Return 2n\sum_{i=1}^n \|x_i - c\|^2


##############################
# Function sum_of_variances_metric()
##############################
def sum_of_variances_metric(population: list):
    """Computes the genetic diversity of a population by considering the sum of
    the variances of each variable in the genome.

    .. math::

        \\mathcal{D}(\\text{population}) = \\sum_{i=1}^L \\mathbb{E}_{j \\in P}\\left[ x_j[i] - \\mathbb{E}[x_j[i]] \\right]

    This is a so-called "column-wise" metric, in the sense that it considers
    each element of the solution vectors independently.
    """
    # Create one big matrix from the population
    genomes = [ ind.genome for ind in population ]
    genomes_matrix = np.stack(genomes)

    variances = np.std(genomes_matrix, axis=0)**2

    return sum(variances)


##############################
# Function num_fixated_metrics()
##############################
def num_fixated_metric(population: list):
    """Computes the genetic diversity of the population by counting the number
    of variables in the genome that have zero variance.

    This is a so-called "column-wise" metric, in the sense that it considers
    each element of the solution vectors independently.
    """

    # Create one big matrix from the population
    genomes = [ ind.genome for ind in population ]
    genomes_matrix = np.stack(genomes)

    variances = np.std(genomes_matrix, axis=0)**2

    return sum(np.isclose(variances, 0))


##############################
# Class FitnessPlotProbe
##############################
class FitnessPlotProbe(PopulationMetricsPlotProbe):
    """
    Measure and plot a population's fitness trajectory.

    :param Axes ax: Matplotlib axes to plot to (if `None`, a new figure will
        be created).
    :param xlim: Bounds of the horizontal axis.
    :type xlim: (float, float)
    :param ylim: Bounds of the vertical axis.
    :type ylim: (float, float)
    :param int modulo: take and plot a measurement every `modulo` steps (
        default 1).
    :param title: title to print on the plot
    :param x_axis_value: optional function to define what value gets plotted
        on the x axis.  Defaults to pulling the 'generation' value out of the
        default `context` object.
    :param context: set a context object to query for the current generation.
        Defaults to the standard `leap_ec.context` object.

    Attach this probe to matplotlib :class:`Axes` and then insert it into an
    EA's operator pipeline.

    >>> import matplotlib.pyplot as plt
    >>> from leap_ec.probe import FitnessPlotProbe
    >>> from leap_ec.representation import Representation

    >>> f = plt.figure()  # Setup a figure to plot to
    >>> plot_probe = FitnessPlotProbe(ylim=(0, 70), ax=plt.gca())


    >>> # Create an algorithm that contains the probe in the operator pipeline
    >>> from leap_ec.individual import Individual
    >>> from leap_ec.decoder import IdentityDecoder
    >>> from leap_ec import ops
    >>> from leap_ec.real_rep.problems import SpheroidProblem
    >>> from leap_ec.real_rep.ops import mutate_gaussian
    >>> from leap_ec.real_rep.initializers import create_real_vector

    >>> from leap_ec.algorithm import generational_ea

    >>> l = 10
    >>> pop_size = 10
    >>> ea = generational_ea(max_generations=100, pop_size=pop_size,
    ...                      problem=SpheroidProblem(maximize=False),
    ...
    ...                      representation=Representation(
    ...                         individual_cls=Individual,
    ...                         decoder=IdentityDecoder(),
    ...                         initialize=create_real_vector(bounds=[[-5.12, 5.12]] * l)
    ...                      ),
    ...
    ...                      pipeline=[
    ...                         plot_probe,  # Insert the probe into the pipeline like so
    ...                         ops.tournament_selection,
    ...                         ops.clone,
    ...                         mutate_gaussian(std=0.2, expected_num_mutations='isotropic'),
    ...                         ops.evaluate,
    ...                         ops.pool(size=pop_size)
    ...                      ])
    >>> result = list(ea);


    .. plot::

        import matplotlib.pyplot as plt
        from leap_ec.probe import FitnessPlotProbe
        from leap_ec.representation import Representation

        f = plt.figure()  # Setup a figure to plot to
        plot_probe = FitnessPlotProbe(ylim=(0, 70), ax=plt.gca())


        # Create an algorithm that contains the probe in the operator pipeline
        from leap_ec.individual import Individual
        from leap_ec.decoder import IdentityDecoder
        from leap_ec import ops
        from leap_ec.real_rep.problems import SpheroidProblem
        from leap_ec.real_rep.ops import mutate_gaussian
        from leap_ec.real_rep.initializers import create_real_vector

        from leap_ec.algorithm import generational_ea

        l = 10
        pop_size = 10
        ea = generational_ea(max_generations=100, pop_size=pop_size,
                             problem=SpheroidProblem(maximize=False),

                             representation=Representation(
                                individual_cls=Individual,
                                decoder=IdentityDecoder(),
                                initialize=create_real_vector(bounds=[[-5.12, 5.12]] * l)
                             ),

                             pipeline=[
                                 plot_probe,  # Insert the probe into the pipeline like so
                                 ops.tournament_selection,
                                 ops.clone,
                                 mutate_gaussian(std=0.2, expected_num_mutations='isotropic'),
                                 ops.evaluate,
                                 ops.pool(size=pop_size)
                             ])
        result = list(ea);


    To get a live-updated plot that words like a real-time video of the EA's
    progress, use this probe in conjunction with the `%matplotlib notebook`
    magic for Jupyter Notebook (as opposed to `%matplotlib inline`,
    which only allows static plots).
    """
    def __init__(self, ax=None, xlim=(0, 100), ylim=(0, 1), modulo=1, title='Best-of-Generation Fitness',  x_axis_value=None, context=context):
        super().__init__(ax=ax,
                 metrics=[ lambda pop: best_of_gen(pop).fitness ],
                 xlim=xlim, ylim=ylim, modulo=modulo, title=title,
                 x_axis_value=x_axis_value, context=context)


##############################
# Class CartesianPhenotypePlotProbe
##############################
class CartesianPhenotypePlotProbe:
    """
    Measure and plot a scatterplot of the populations' location in a 2-D
    phenotype space.

    :param Axes ax: Matplotlib axes to plot to (if `None`, a new figure will
        be created).
    :param xlim: Bounds of the horizontal axis.
    :type xlim: (float, float)
    :param ylim: Bounds of the vertical axis.
    :type ylim: (float, float)
    :param ~leap.problem.Problem contours: a problem defining a 2-D fitness
        function (this will be used to draw fitness contours in the background of
        the scatterplot).
    :param float granularity: (Optional) spacing of the grid to sample points
        along while drawing the fitness contours. If none is given, then the
        granularity will default to 1/50th of the range of the function's
        `bounds` attribute.
    :param int modulo: take and plot a measurement every `modulo` steps (
        default 1).
    :param pad: A list of extra gene values, used to fill in the hidden
        dimensions with contants while drawing fitness contours.

    Attach this probe to matplotlib :class:`Axes` and then insert it into an
    EA's operator pipeline to get a live phenotype plot that updates every
    `modulo` steps.

    >>> import matplotlib.pyplot as plt
    >>> from leap_ec.probe import CartesianPhenotypePlotProbe
    >>> from leap_ec.representation import Representation

    >>> from leap_ec.individual import Individual
    >>> from leap_ec.algorithm import generational_ea

    >>> from leap_ec import ops
    >>> from leap_ec.decoder import IdentityDecoder
    >>> from leap_ec.real_rep.problems import CosineFamilyProblem
    >>> from leap_ec.real_rep.initializers import create_real_vector
    >>> from leap_ec.real_rep.ops import mutate_gaussian

    >>> # The fitness landscape
    >>> problem = CosineFamilyProblem(alpha=1.0, global_optima_counts=[2, 2], local_optima_counts=[2, 2])

    >>> # If no axis is provided, a new figure will be created for the probe to write to
    >>> trajectory_probe = CartesianPhenotypePlotProbe(contours=problem,
    ...                                        xlim=(0, 1), ylim=(0, 1),
    ...                                        granularity=0.025)

    >>> # Create an algorithm that contains the probe in the operator pipeline

    >>> pop_size = 100
    >>> ea = generational_ea(max_generations=20, pop_size=pop_size,
    ...                      problem=problem,
    ...
    ...                      representation=Representation(
    ...                         individual_cls=Individual,
    ...                         initialize=create_real_vector(bounds=[[0.4, 0.6]] * 2),
    ...                         decoder=IdentityDecoder()
    ...                      ),
    ...
    ...                      pipeline=[
    ...                         trajectory_probe,  # Insert the probe into the pipeline like so
    ...                         ops.tournament_selection,
    ...                         ops.clone,
    ...                         mutate_gaussian(std=0.05, expected_num_mutations='isotropic', hard_bounds=(0, 1)),
    ...                         ops.evaluate,
    ...                         ops.pool(size=pop_size)
    ...                      ])
    >>> result = list(ea);

    .. plot::

        import matplotlib.pyplot as plt
        from leap_ec.probe import CartesianPhenotypePlotProbe
        from leap_ec.representation import Representation

        from leap_ec.individual import Individual
        from leap_ec.algorithm import generational_ea

        from leap_ec import ops
        from leap_ec.decoder import IdentityDecoder
        from leap_ec.real_rep.problems import CosineFamilyProblem
        from leap_ec.real_rep.initializers import create_real_vector
        from leap_ec.real_rep.ops import mutate_gaussian

        # The fitness landscape
        problem = CosineFamilyProblem(alpha=1.0, global_optima_counts=[2, 2], local_optima_counts=[2, 2])

        # If no axis is provided, a new figure will be created for the probe to write to
        trajectory_probe = CartesianPhenotypePlotProbe(contours=problem,
                                                        xlim=(0, 1), ylim=(0, 1),
                                                        granularity=0.025)

        # Create an algorithm that contains the probe in the operator pipeline

        pop_size = 100
        ea = generational_ea(max_generations=20, pop_size=pop_size,
                             problem=problem,

                             representation=Representation(
                                individual_cls=Individual,
                                initialize=create_real_vector(bounds=[[0.4, 0.6]] * 2),
                                decoder=IdentityDecoder()
                             ),

                             pipeline=[
                                 trajectory_probe,  # Insert the probe into the pipeline like so
                                 ops.tournament_selection,
                                 ops.clone,
                                 mutate_gaussian(std=0.05, expected_num_mutations='isotropic', hard_bounds=(0, 1)),
                                 ops.evaluate,
                                 ops.pool(size=pop_size)
                             ])
        result = list(ea);


    """

    def __init__(self, ax=None, xlim=(-5.12, 5.12), ylim=(-5.12, 5.12),
                 contours=None, granularity=None, title='Cartesian Phenotypes',
                 modulo=1, context=context, pad=()):
        if ax is None:
            _, ax = plt.subplots()
        if contours:
            @np.vectorize
            def v_fun(x, y):
                phenome = np.concatenate((np.hstack((x,y)), pad))
                return contours.evaluate(phenome)

            if granularity is None:
                granularity = (contours.bounds[1] - contours.bounds[0]) / 50.
            x = np.arange(xlim[0], xlim[1], granularity)
            y = np.arange(ylim[0], ylim[1], granularity)
            xx, yy = np.meshgrid(x, y)
            ax.contour(xx, yy, v_fun(xx, yy))

        self.sc = ax.scatter([], [])

        ax.set_xlim(xlim)
        ax.set_ylim(ylim)
        self.ax = ax
        self.left, self.right = xlim
        self.bottom, self.top = ylim
        self.x = np.array([])
        self.y = np.array([])
        plt.title(title)
        self.modulo = modulo
        self.context = context

    def __call__(self, population):
        assert (population is not None)
        assert ('leap' in self.context)
        assert ('generation' in self.context['leap'])
        step = self.context['leap']['generation']

        if step % self.modulo == 0:
            self.x = np.array([ind.decode()[0] for ind in population])
            self.y = np.array([ind.decode()[1] for ind in population])
            self.sc.set_offsets(np.c_[self.x, self.y])
            self.__rescale_ax()
            self.ax.figure.canvas.draw()
            plt.pause(0.000001)
        return population

    def __rescale_ax(self):
        if np.min(self.x) < self.left:
            self.ax.set_xlim(left=np.min(self.x))
        if np.max(self.x) > self.right:
            self.ax.set_xlim(right=np.max(self.x))
        if np.min(self.y) < self.bottom:
            self.ax.set_ylim(bottom=np.min(self.y))
        if np.max(self.y) > self.top:
            self.ax.set_ylim(top=np.max(self.y))


##############################
# Class HistPhenotypePlotProbe
##############################
class HistPhenotypePlotProbe():
    """A visualization probe that uses matplotlib to show a live histogram
    of the population's phenotypes.

    This typically makes the most since for 1-dimensional genotypes.
    """
    def __init__(self, ax=None, title='Histogram of Phenotypes',
                 modulo=1, context=context):
        if ax is None:
            _, ax = plt.subplots()
        self.ax = ax

        ax.set_title(title)
        self.title = title
        self.modulo = modulo
        self.context = context

    def __call__(self, population):
        assert (population is not None)
        assert ('leap' in self.context)
        assert ('generation' in self.context['leap'])
        step = self.context['leap']['generation']

        if step % self.modulo == 0:
            phenomes = [ ind.decode() for ind in population ]
            self.ax.cla()
            self.ax.hist(phenomes)
            self.ax.set_title(self.title)
            #self.ax.figure.canvas.draw()
            plt.pause(0.000001)
        return population


##############################
# HeatMapPhenotypeProbe
##############################
class HeatMapPhenotypeProbe():
    """
    """
    def __init__(self, ax=None, title='HeatMap of Phenotypes',
                 modulo=1, context=context):
        if ax is None:
            _, ax = plt.subplots()
        self.ax = ax

        ax.set_title(title)
        self.title = title
        self.modulo = modulo
        self.context = context

        self.map = np.empty((10,0))

    def __call__(self, population):
        assert (population is not None)
        assert ('leap' in self.context)
        assert ('generation' in self.context['leap'])
        step = self.context['leap']['generation']

        if step % self.modulo == 0:
            phenomes = [ ind.decode() for ind in population ]
            hist, _ = np.histogram(phenomes)
            self.map
            self.ax.cla()
            self.ax.hist(phenomes)
            self.ax.set_title(self.title)
            #self.ax.figure.canvas.draw()
            plt.pause(0.000001)
        return population



##############################
# Class SumPhenotypePlotProbe
##############################
class SumPhenotypePlotProbe:
    """
    Plot the population's location on a fitness landscape that is defined
    over the sum of a vector phenotype's elements.  This is useful for visualizing
    OneMax functions and similar functions that can be understood in
    terms of a graph with "the number of ones" along the x axis.

    :param Axes ax: Matplotlib axes to plot to (if `None`, a new figure will
        be created).
    :param xlim: Bounds of the horizontal axis.
    :type xlim: (float, float)
    :param ylim: Bounds of the vertical axis.
    :type ylim: (float, float)
    :param ~leap.problem.Problem problem: a problem that will be used to draw
        a fitness curve.
    :param float granularity: (Optional) spacing of the grid to sample points
        along while drawing the fitness contours. If none is given, then the
        granularity will default to 1.0.
    :param int modulo: take and plot a measurement every `modulo` steps (
        default 1).

    Attach this probe to matplotlib :class:`Axes` and then insert it into an
    EA's operator pipeline to get a live phenotype plot that updates every
    `modulo` steps.

    >>> import matplotlib.pyplot as plt
    >>> from leap_ec.probe import SumPhenotypePlotProbe
    >>> from leap_ec.representation import Representation

    >>> from leap_ec.individual import Individual
    >>> from leap_ec.algorithm import generational_ea

    >>> from leap_ec import ops
    >>> from leap_ec.binary_rep.problems import DeceptiveTrap
    >>> from leap_ec.binary_rep.initializers import create_binary_sequence
    >>> from leap_ec.binary_rep.ops import mutate_bitflip

    >>> # The fitness landscape
    >>> problem = DeceptiveTrap()

    >>> # If no axis is provided, a new figure will be created for the probe to write to
    >>> dimensions = 20
    >>> trajectory_probe = SumPhenotypePlotProbe(problem=problem,
    ...                                        xlim=(0, dimensions), ylim=(0, dimensions))

    >>> # Create an algorithm that contains the probe in the operator pipeline

    >>> pop_size = 100
    >>> ea = generational_ea(max_generations=20, pop_size=pop_size,
    ...                      problem=problem,
    ...
    ...                      representation=Representation(
    ...                         individual_cls=Individual,
    ...                         initialize=create_binary_sequence(length=dimensions)
    ...                      ),
    ...
    ...                      pipeline=[
    ...                         trajectory_probe,  # Insert the probe into the pipeline like so
    ...                         ops.tournament_selection,
    ...                         ops.clone,
    ...                         mutate_bitflip(expected_num_mutations=1),
    ...                         ops.evaluate,
    ...                         ops.pool(size=pop_size)
    ...                      ])
    >>> result = list(ea);

    .. plot::

        import matplotlib.pyplot as plt
        from leap_ec.probe import SumPhenotypePlotProbe
        from leap_ec.representation import Representation

        from leap_ec.individual import Individual
        from leap_ec.algorithm import generational_ea

        from leap_ec import ops
        from leap_ec.binary_rep.problems import Deceptive
        from leap_ec.binary_rep.initializers import creat
        from leap_ec.binary_rep.ops import mutate_bitflip

        # The fitness landscape
        problem = DeceptiveTrapProblem()

        # If no axis is provided, a new figure will be created for the probe to write to
        trajectory_probe = SumPhenotypePlotProbe(problem=problem,
                                                    xlim=(0, 1), ylim=(0, 1))

        # Create an algorithm that contains the probe in the operator pipeline

        pop_size = 100
        dimensions = 20
        ea = generational_ea(max_generations=20, pop_size=pop_size,
                             problem=problem,

                             representation=Representation(
                                individual_cls=Individual,
                                initialize=create_binary_sequence(length=dimensions)
                             ),

                             pipeline=[
                                 trajectory_probe,  # Insert the probe into the pipeline like so
                                 ops.tournament_selection,
                                 ops.clone,
                                 mutate_bitflip(expected_num_mutations=1),
                                 ops.evaluate,
                                 ops.pool(size=pop_size)
                             ])
        result = list(ea);


    """

    def __init__(self, ax=None, xlim=(-5.12, 5.12), ylim=(-5.12, 5.12),
                 problem=None, granularity=1, title='Sum Phenotypes',
                 modulo=1, context=context):
        if ax is None:
            _, ax = plt.subplots()

        if problem:
            # If a problem is provided, plot the fitness function

            # First we need to generate a series of genomes to
            # feed into the fitnes function
            max_number_of_ones = int(xlim[1])
            def bitstring_with_ones(num_ones):
                """Generate a bitstring with n initial ones, and
                otherwise filled with zeroes."""
                assert(num_ones <= max_number_of_ones)
                return np.array([1]*num_ones + [0]*(max_number_of_ones - num_ones))
            x = np.arange(int(xlim[0]), max_number_of_ones + 1, int(granularity))

            # Now plot the function over them
            y = np.array([ problem.evaluate(bitstring_with_ones(i)) for i in x ])
            ax.plot(x, y, color='black', linewidth=3)

        self.sc = ax.scatter([], [])

        ax.set_xlim(xlim)
        ax.set_ylim(ylim)
        self.ax = ax
        self.left, self.right = xlim
        self.bottom, self.top = ylim
        self.x = np.array([])
        self.y = np.array([])
        plt.title(title)
        self.modulo = modulo
        self.context = context

    def __call__(self, population):
        assert (population is not None)
        assert ('leap' in self.context)
        assert ('generation' in self.context['leap'])
        step = self.context['leap']['generation']

        if step % self.modulo == 0:
            self.x = np.array([np.sum(ind.decode()) for ind in population])
            self.y = np.array([ind.fitness for ind in population])
            self.sc.set_offsets(np.c_[self.x, self.y])
            self.__rescale_ax()
            self.ax.figure.canvas.draw()
            plt.pause(0.000001)
        return population

    def __rescale_ax(self):
        if np.min(self.x) < self.left:
            self.ax.set_xlim(left=np.min(self.x))
        if np.max(self.x) > self.right:
            self.ax.set_xlim(right=np.max(self.x))
        if np.min(self.y) < self.bottom:
            self.ax.set_ylim(bottom=np.min(self.y))
        if np.max(self.y) > self.top:
            self.ax.set_ylim(top=np.max(self.y))


##############################
# best_of_gen function
##############################
def best_of_gen(population):
    """
    Syntactic sugar to select the best individual in a population.

    :param population: a list of individuals
    :param context: optional `dict` of auxiliary state (ignored)

    >>> from leap_ec.data import test_population
    >>> print(best_of_gen(test_population))
    [0 1 1 1 1] 4
    """
    assert (len(population) > 0)
    return max(population)<|MERGE_RESOLUTION|>--- conflicted
+++ resolved
@@ -260,15 +260,10 @@
         first column
     :param str notes: a dict of optional constant-value columns to include in
         all rows (ex. to identify and experiment or parameters)
-<<<<<<< HEAD
-    :param bool numpy_as_json: if True (the default), numpy arrays will be first converted to
-        a python list then formatted as a quoted json string.
-=======
     :param bool numpy_as_list: if True, numpy arrays will be first converted to
         a python list before printing. This is intended for multiobjective fitnesses,
         where large numpy arrays are normally split across csv rows with the default
         formatter.
->>>>>>> db3760c2
     :param context: a LEAP context object, used to retrieve the current generation
         from the EA state (i.e. from `context['leap']['generation']`)
 
@@ -347,8 +342,7 @@
         self.extra_metrics = extra_metrics if extra_metrics else {}
         self.job = job
         self.comment = comment
-<<<<<<< HEAD
-        self.numpy_as_json = numpy_as_json
+        self.numpy_as_list = numpy_as_list
         
         fieldnames = []
         if job is not None:
@@ -370,22 +364,6 @@
                 stream, fieldnames=fieldnames, lineterminator='\n')
             if header:
                 self.writer.writeheader()
-=======
-        self.numpy_as_list = numpy_as_list
-
-        if header:
-            self.write_comment(stream)
-            self.write_header(stream)
-
-    def write_header(self, stream):
-        job_header = 'job, ' if self.job is not None else ''
-        note_extras = '' if not self.notes else ', '.join(self.notes.keys()) + ', '
-        extras = '' if not self.extra_metrics else ', ' + ', '.join(
-            self.extra_metrics.keys())
-        stream.write(
-            job_header + note_extras + 'step, bsf, mean_fitness, std_fitness, min_fitness, max_fitness'
-            + extras + '\n')
->>>>>>> db3760c2
 
     def write_comment(self, stream):
         if self.comment:
@@ -398,20 +376,15 @@
         assert (population is not None)
         assert ('leap' in self.context)
         assert ('generation' in self.context['leap'])
-<<<<<<< HEAD
-=======
         
-        # If numpy_as_list is true, then numpy arrays are printed as lists in this scope
-        with _maybe_list(self.numpy_as_list):
->>>>>>> db3760c2
-
         if self.do_best:
             # Always update the best-so-far variable
             best_ind = best_of_gen(population)
             if self.bsf_ind is None or (best_ind > self.bsf_ind):
                 self.bsf_ind = best_ind
         
-        with _maybe_json(self.numpy_as_json):
+        # If numpy_as_list is true, then numpy arrays are printed as lists in this scope
+        with _maybe_list(self.numpy_as_list):
 
             # Check if we've reached a measurement interval
             generation = self.context['leap']['generation']
@@ -481,15 +454,10 @@
         as a list of individuals, and their return value is printed in the column.
     :param int job: a job ID that will be included as a constant-value column in
         all rows (ex. typically an integer, indicating the ith run out of many)
-<<<<<<< HEAD
-    :param bool numpy_as_json: if True (the default), numpy arrays will be first converted to
-        a python list then formatted as a quoted json string.
-=======
     :param bool numpy_as_list: if True, numpy arrays will be first converted to
         a python list before printing. This is intended for large genomes and
         multiobjective fitnesses, where large numpy arrays would be split across
         multiple csv rows by the default formatter.
->>>>>>> db3760c2
     :param context: the algorithm context we use to read the current generation
         from (so we can write it to a column)
 
