"""Fundamental evolutionary operators.

This module provides many of the most important functions that we string
together to create EAs out of operator pipelines. You'll find many
traditional selection and reproduction strategies here, as well as components
for classic algorithms like island models and cooperative coevolution.

Representation-specific operators tend to reside within their own subpackages,
rather than here.  See for example :py:mod:`leap_ec.real_rep.ops` and
:py:mod:`leap_ec.binary_rep.ops`.
"""
import abc
import collections
from copy import copy
import csv
import itertools
from functools import wraps
import logging
import random
from statistics import mean
from typing import Iterator, List, Union, Tuple

import numpy as np
import toolz
from leap_ec.util import wrap_curry

from leap_ec import leap_logger_name
from leap_ec.global_vars import context


# Set up a logger using LEAP's global logger name
logger = logging.getLogger(leap_logger_name)


##############################
# Class Operator
##############################
class Operator(abc.ABC):
    """Abstract base class that documents the interface for operators in a
    LEAP pipeline.

    LEAP treats operators as functions of two arguments: the population,
    and a "context" `dict` that may be used in some algorithms to maintain
    some global state or parameters independent of the population.

    TODO The above description is outdated. --Siggy
    TODO Also this is for a *population* based operator.  We also have operators
    *for individuals*

    You can inherit from this class to define operators as classes.  Classes
    support operators that take extra arguments at construction time (such as
    a mutation rate) and maintain some internal private state, and they allow
    certain special patterns (such as multi-function operators).

    But inheriting from this class is optional.  LEAP can treat any
    `callable` object that takes two parameters as an operator.  You may
    define your custom operators as closures (which also allow for
    construction-time arguments and internal state), as simple functions (
    when no additional arguments are necessary), or as curried functions (
    i.e. with the help of `toolz.curry(...)`.

    """

    @abc.abstractmethod
    def __call__(self, pop_generator):
        """
        The basic interface for a pipeline operator in LEAP.

        :param pop_generator: a list or generator of individuals to be operated upon
        """
        pass


##############################
# Decorators for type checking
##############################
def iteriter_op(f):
    """This decorator wraps a function with runtime type checking to ensure
    that it always receives an iterator as its first argument, and that it
    returns an iterator.

    We use this to make debugging operator pipelines easier in EAs: if you
    accidentally hook up, say an operator that outputs a list to an operator
    that expects an iterator, we'll throw an exception that pinpoints the
    issue.

    :param f function: the function to wrap
    """

    @wraps(f)
    def typecheck_f(next_individual: Iterator, *args, **kwargs) -> Iterator:
        if not isinstance(next_individual, collections.abc.Iterator):
            if isinstance(next_individual, toolz.functoolz.curry):
                raise ValueError(
                    f"While executing operator {f}, an incomplete curry object was received ({type(next_individual)}).\n" + \
                    "This usually means that you forgot to specify a required argument for an upstream operator, " + \
                    "so a partly-curried function got passed down the pipeline instead of a population iterator."
                )
            else:
                raise ValueError(
                    f"Operator {f} received a {type(next_individual)} as input, "
                    f"but expected an iterator.")

        result = f(next_individual, *args, **kwargs)

        if not isinstance(result, collections.abc.Iterator):
            raise ValueError(
                f"Operator {f} produced a {type(result)} as output, but "
                f"expected an iterator.")

        return result

    return typecheck_f


def listlist_op(f):
    """This decorator wraps a function with runtime type checking to ensure
    that it always receives a list as its first argument, and that it returns
    a list.

    We use this to make debugging operator pipelines easier in EAs: if you
    accidentally hook up, say an operator that outputs an iterator to an
    operator that expects a list, we'll throw an exception that pinpoints the
    issue.

    :param f function: the function to wrap
    """

    @wraps(f)
    def typecheck_f(population: List, *args, **kwargs) -> List:
        if not isinstance(population, list):
            if isinstance(population, toolz.functoolz.curry):
                raise ValueError(
                    f"While executing operator {f}, an incomplete curry object was received ({type(population)}).\n" + \
                    "This usually means that you forgot to specify a required argument for an upstream operator, " + \
                    "so a partly-curried function got passed down the pipeline instead of a population list."
                )
            else:
                raise ValueError(
                    f"Operator {f} received a {type(population)} as input, but "
                    f"expected a list.")

        result = f(population, *args, **kwargs)

        if not isinstance(result, list):
            raise ValueError(
                f"Operator {f} produced a {type(result)} as output, but "
                f"expected a list.")

        return result

    return typecheck_f


def listiter_op(f):
    """This decorator wraps a function with runtime type checking to ensure
    that it always receives a list as its first argument, and that it returns
    an iterator.

    We use this to make debugging operator pipelines easier in EAs: if you
    accidentally hook up, say an operator that outputs an iterator to an
    operator that expects a list, we'll throw an exception that pinpoints the
    issue.

    :param f function: the function to wrap
    """

    @wraps(f)
    def typecheck_f(population: List, *args, **kwargs) -> Iterator:
        if not isinstance(population, list):
            if isinstance(population, toolz.functoolz.curry):
                raise ValueError(
                    f"While executing operator {f}, an incomplete curry object was received ({type(population)}).\n" + \
                    "This usually means that you forgot to specify a required argument for an upstream operator, " + \
                    "so a partly-curried function got passed down the pipeline instead of a population list."
                )
            else:
                raise ValueError(
                    f"Operator {f} received a {type(population)} as input, but "
                    f"expected a list.")

        result = f(population, *args, **kwargs)

        if not isinstance(result, collections.abc.Iterator):
            raise ValueError(
                f"Operator {f} produced a {type(result)} as output, but "
                f"expected an iterator.")

        return result

    return typecheck_f


def iterlist_op(f):
    """This decorator wraps a function with runtime type checking to ensure
    that it always receives an iterator as its first argument, and that it
    returns a list.

    We use this to make debugging operator pipelines easier in EAs: if you
    accidentally hook up, say an operator that outputs a list to an operator
    that expects an iterator, we'll throw an exception that pinpoints the
    issue.

    :param f function: the function to wrap
    """

    @wraps(f)
    def typecheck_f(next_individual: Iterator, *args, **kwargs) -> List:
        if not isinstance(next_individual, collections.abc.Iterator):
            if isinstance(next_individual, toolz.functoolz.curry):
                raise ValueError(
                    f"While executing operator {f}, an incomplete curry object was received ({type(next_individual)}).\n" + \
                    "This usually means that you forgot to specify a required argument for an upstream operator, " + \
                    "so a partly-curried function got passed down the pipeline instead of a population iterator."
                )
            else:
                raise ValueError(
                    f"Operator {f} received a {type(next_individual)} as input, "
                    f"but expected an iterator.")

        result = f(next_individual, *args, **kwargs)

        if not isinstance(result, list):
            raise ValueError(
                f"Operator {f} produced a {type(result)} as output, "
                f"but expected a list.")

        return result

    return typecheck_f


##############################
# evaluate operator
##############################
@wrap_curry
@iteriter_op
def evaluate(next_individual: Iterator) -> Iterator:
    """ Evaluate and returns the next individual in the pipeline

    >>> from leap_ec.individual import Individual
    >>> from leap_ec.decoder import IdentityDecoder
    >>> from leap_ec.binary_rep.problems import MaxOnes
    >>> import numpy as np

    We need to specify the decoder and problem so that evaluation is possible.

    >>> genome = np.array([1, 1])
    >>> ind = Individual(genome, decoder=IdentityDecoder(), problem=MaxOnes())

    >>> evaluated_ind = next(evaluate(iter([ind])))

    :param next_individual: iterator pointing to next individual to be evaluated

    :param kwargs: contains optional context state to pass down the pipeline
       in context dictionaries

    :return: the evaluated individual
    """
    while True:
        individual = next(next_individual)
        individual.evaluate()

        yield individual


##############################
# evaluate operator
##############################
@wrap_curry
@listlist_op
def grouped_evaluate(population: list, max_individuals_per_chunk: int = None) -> list:
    """Evaluate the population by sending groups of multiple individuals to
    a fitness function so they can be evaluated simultaneously.

    This is useful, for example, as a way to evaluate individuals in parallel
    on a GPU."""
    if max_individuals_per_chunk is None:
        max_individuals_per_chunk = len(population)

    def chunks(lst, n):
        """Yield successive n-sized chunks from lst."""
        for i in range(0, len(lst), n):
            yield lst[i:i + n]

    problem = population[0].problem
    assert(all([ind.problem == problem for ind in population])), f"Two or more individuals in the population have different problem references; cannot perform grouped evaluation!"

    fitnesses = []
    for chunk in chunks(population, max_individuals_per_chunk):
        # XXX Always passing individuals along to the problem.
        #     Does this create problems with dask, even when we aren't using individuals?
        fit = problem.evaluate_multiple([c.phenome for c in chunk], individuals=chunk)
        fitnesses.extend(fit)

    for fit, ind in zip(fitnesses, population):
        ind.fitness = fit

    return population


##############################
# const_evaluate operator
##############################
@wrap_curry
@listlist_op
def const_evaluate(population: List, value) -> List:
    """An evaluator that assigns a constant fitness to every individual.

    This ignores the `Problem` associated with each individual for the
    purpose of assigning a constant fitness.

    This is useful for algorithms that need to assign an arbitrary initial
    fitness value before using their normal evaluation method.  Some forms of
    cooperative coevolution are an example.
    """
    for ind in population:
        ind.fitness = value

    return population


##############################
# clone operator
##############################
@wrap_curry
@iteriter_op
def clone(next_individual: Iterator) -> Iterator:
    """ clones and returns the next individual in the pipeline

    The clone's fitness is set to None, its parents are set to the individual
    from which it was cloned (i.e., the parent), and it is assigned its own
    UUID.

    >>> from leap_ec.individual import Individual
    >>> import numpy as np

    Create a common decoder and problem for individuals.

    >>> genome = np.array([1, 1])
    >>> original = Individual(genome)

    >>> cloned_generator = clone(iter([original]))

    :param next_individual: iterator for next individual to be cloned
    :return: copy of next_individual
    """

    while True:
        individual = next(next_individual)

        yield individual.clone()


##############################
# Crossover base class
##############################
class Crossover(Operator):
<<<<<<< HEAD
    
=======

>>>>>>> 77f22005
    def __init__(self, persist_children, p_xover):
        self.persist_children = persist_children
        self.second_child = None
        self.p_xover = p_xover
<<<<<<< HEAD
    
=======

>>>>>>> 77f22005
    @abc.abstractmethod
    def recombine(self, parent_a, parent_b):
        """
        Perform recombination between two parents to produce two new individuals.
        """
        raise NotImplementedError

    def __call__(self, next_individual):
        """ Performs successive in-pipeline recombinations.

        :param next_individual: where we get the next individual
        :return: two recombined individuals (with probability p_xover), or two
            unmodified individuals (with probability 1 - p_xover)
        """
        # There has to be an inner function so we can properly use @iteriter_op
        @iteriter_op
        def _call(next_individual):
            if self.persist_children and self.second_child is not None:
                # Return a child left from another run
                # Swap with None has to happen before the yield to be certain its executed
                ret_child, self.second_child = self.second_child, None
                yield ret_child
<<<<<<< HEAD
            
=======

>>>>>>> 77f22005
            while True:
                parent_a = next(next_individual)
                parent_b = next(next_individual)

                if np.random.uniform() > self.p_xover:
                    first_child, self.second_child = parent_a, parent_b
                else:
                    first_child, self.second_child = self.recombine(parent_a, parent_b)
                    
                    first_child.parents |= self.second_child.parents
                    self.second_child.parents |= first_child.parents

                    first_child.fitness = self.second_child.fitness = None
<<<<<<< HEAD
                
=======

>>>>>>> 77f22005
                # Generators only execute code if necessary, so children will only be generated
                # if the first child needs to be yielded. That's why it doesn't need to be stored
                # in the class as well.
                yield first_child
<<<<<<< HEAD
                
=======

>>>>>>> 77f22005
                # Remove the second child from the class and yield it if the generator does
                # get requested for it
                ret_child, self.second_child = self.second_child, None
                yield ret_child
<<<<<<< HEAD
        
=======

>>>>>>> 77f22005
        return _call(next_individual)


##############################
# Uniform Crossover class
##############################
class UniformCrossover(Crossover):
    """Parameterized uniform crossover iterates through two parents' genomes
    and swaps each of their genes with the given probability.

    In a classic paper, De Jong and Spears showed that this operator works
    particularly well when the swap probability `p_swap` is set to about 0.2.  LEAP
    thus uses this value as its default.

        De Jong, Kenneth A., and W. Spears. "On the virtues of parameterized uniform crossover."
        *Proceedings of the 4th international conference on genetic algorithms.* Morgan Kaufmann Publishers, 1991.

    >>> from leap_ec.individual import Individual
    >>> from leap_ec.ops import UniformCrossover, naive_cyclic_selection
    >>> import numpy as np

    >>> genome1 = np.array([0, 0])
    >>> genome2 = np.array([1, 1])
    >>> first = Individual(genome1)
    >>> second = Individual(genome2)
    >>> pop = [first, second]
    >>> select = naive_cyclic_selection(pop)
    >>> op = UniformCrossover()
    >>> result = op(select)
    >>> new_first = next(result)
    >>> new_second = next(result)

    The probability can be tuned via the `p_swap` parameter:
    >>> op = UniformCrossover(p_swap=0.1)
    >>> result = op(select)
<<<<<<< HEAD
    
    If `persist_children` is True and there is a child that was made by crossover but isn't
    used in the first call, it will be yielded in a future call.
    
    >>> op = UniformCrossover(p_xover=0.0, persist_children=True)
    >>>
    >>> next(op(select)) is first  # Create an iterator loop with op(select) and consume 1 individual
    True
    >>> next(op(select)) is second # Create a different iterator loop with op(select)
    True

    With `persist_children` set to False, the second child will not be yielded if the iterator
    is consumed an odd number of times. Instead, on the next call the loop is started anew.

    >>> op = UniformCrossover(p_xover=0.0, persist_children=False)
    >>>
    >>> next(op(select)) is first  # Create an iterator loop with op(select) and consume 1 individual
    True
    >>> next(op(select)) is second # Create a different iterator loop with op(select)
    False

=======

    If `persist_children` is True and there is a child that was made by crossover but isn't
    used in the first call, it will be yielded in a future call.

    >>> op = UniformCrossover(p_xover=0.0, persist_children=True)
    >>>
    >>> next(op(select)) is first  # Create an iterator loop with op(select) and consume 1 individual
    True
    >>> next(op(select)) is second # Create a different iterator loop with op(select)
    True

    With `persist_children` set to False, the second child will not be yielded if the iterator
    is consumed an odd number of times. Instead, on the next call the loop is started anew.

    >>> op = UniformCrossover(p_xover=0.0, persist_children=False)
    >>>
    >>> next(op(select)) is first  # Create an iterator loop with op(select) and consume 1 individual
    True
    >>> next(op(select)) is second # Create a different iterator loop with op(select)
    False

>>>>>>> 77f22005
    :param p_swap: how likely are we to swap each pair of genes when crossover
        is performed
    :param float p_xover: the probability that crossover is performed in the
        first place
    :param bool persist_children: whether unyielded children should persist between calls.
        This is useful for `leap_ec.distrib.asynchronous.steady_state`, where the pipeline
        may only produce one individual at a time.
    :return: a pipeline operator that returns two recombined individuals (with probability
        p_xover), or two unmodified individuals (with probability 1 - p_xover)
    """

    def __init__(self, p_swap: float=0.2, p_xover: float=1.0, persist_children=False):
        super().__init__(p_xover=p_xover, persist_children=persist_children)
        self.p_swap = p_swap
<<<<<<< HEAD
    
=======

>>>>>>> 77f22005
    def recombine(self, parent_a, parent_b):
        """
        Perform recombination between two parents to produce two new individuals.
        """
        assert(isinstance(parent_a.genome, np.ndarray))
        assert(isinstance(parent_b.genome, np.ndarray))

        # generate which indices we should swap
        min_length = min(parent_a.genome.shape[0], parent_b.genome.shape[0])
        indices_to_swap = random_bernoulli_vector(min_length, self.p_swap)

        # perform swap
        tmp = parent_a.genome[indices_to_swap]
        parent_a.genome[indices_to_swap] = parent_b.genome[indices_to_swap]
        parent_b.genome[indices_to_swap] = tmp

        return parent_a, parent_b


##############################
# N-Ary Crossover class
##############################
class NAryCrossover(Crossover):
    """ Do crossover between individuals between N crossover points.

    1 < n < genome length - 1

    We also assume that the passed in individuals are *clones* of parents.

    >>> from leap_ec.individual import Individual
    >>> from leap_ec.ops import NAryCrossover
    >>> import numpy as np

    >>> genome1 = np.array([0, 0])
    >>> genome2 = np.array([1, 1])
    >>> first = Individual(genome1)
    >>> second = Individual(genome2)
    >>> pop = [first, second]
    >>> select = naive_cyclic_selection(pop)
<<<<<<< HEAD
    
=======

>>>>>>> 77f22005
    >>> op = NAryCrossover()
    >>> result = op(select)

    >>> new_first = next(result)
    >>> new_second = next(result)
    
    
    If `persist_children` is True and there is a child that was made by crossover but isn't
    used in the first call, it will be yielded in a future call.
    
    >>> op = NAryCrossover(p_xover=0.0, persist_children=True)
    >>>
    >>> next(op(select)) is first  # Create an iterator loop with op(select) and consume 1 individual
    True
    >>> next(op(select)) is second # Create a different iterator loop with op(select)
    True

    With `persist_children` set to False, the second child will not be yielded if the iterator
    is consumed an odd number of times. Instead, on the next call the loop is started anew.

    >>> op = NAryCrossover(p_xover=0.0, persist_children=False)
    >>>
    >>> next(op(select)) is first  # Create an iterator loop with op(select) and consume 1 individual
    True
    >>> next(op(select)) is second # Create a different iterator loop with op(select)
    False

<<<<<<< HEAD
=======

    If `persist_children` is True and there is a child that was made by crossover but isn't
    used in the first call, it will be yielded in a future call.

    >>> op = NAryCrossover(p_xover=0.0, persist_children=True)
    >>>
    >>> next(op(select)) is first  # Create an iterator loop with op(select) and consume 1 individual
    True
    >>> next(op(select)) is second # Create a different iterator loop with op(select)
    True

    With `persist_children` set to False, the second child will not be yielded if the iterator
    is consumed an odd number of times. Instead, on the next call the loop is started anew.

    >>> op = NAryCrossover(p_xover=0.0, persist_children=False)
    >>>
    >>> next(op(select)) is first  # Create an iterator loop with op(select) and consume 1 individual
    True
    >>> next(op(select)) is second # Create a different iterator loop with op(select)
    False

>>>>>>> 77f22005
    :param num_points: how many crossing points do we use?  Defaults to 2, since
        2-point crossover has been shown to be the least disruptive choice for
        this value.
    :param p: the probability that crossover is performed.
    :param bool persist_children: whether unyielded children should persist between calls.
        This is useful for `leap_ec.distrib.asynchronous.steady_state`, where the pipeline
        may only produce one individual at a time.
    :return: a pipeline operator that returns two recombined individuals (with probability
        p), or two unmodified individuals (with probability 1 - p)
    """

    def __init__(self, num_points=2, p_xover=1.0, persist_children=False):
        super().__init__(p_xover=p_xover, persist_children=persist_children)
        self.num_points = num_points

    def _pick_crossover_points(self, genome_size):
        """
        Randomly choose (without replacement) crossover points.
        """
        # See De Jong, EC, pg 145
        pp = np.arange(genome_size, dtype=int)

        xpts = np.random.choice(pp, size=(self.num_points,), replace=False)
        xpts.sort()
        xpts = [0] + list(xpts) + [genome_size]  # Add start and end

        return xpts

    def recombine(self, parent_a, parent_b):
        if len(parent_a.genome) < self.num_points or \
                len(parent_b.genome) < self.num_points:
            raise RuntimeError(
                'Invalid number of crossover points for n_ary_crossover')

        children = [parent_a, parent_b]
        # store each section of the genome to concatenate later
        genome1_sections = []
        genome2_sections = []
        # Used to toggle which sub-test_sequence is copied between offspring
        src1, src2 = 0, 1

        # Pick crossover points
        xpts = self._pick_crossover_points(len(parent_a.genome))

        for start, stop in toolz.itertoolz.sliding_window(2, xpts):
            genome1_sections.append(children[src1].genome[start:stop])
            genome2_sections.append(children[src2].genome[start:stop])

            # Now swap crossover direction
            src1, src2 = src2, src1

        # allows for crossover in both simple representations
        # and segmented representations, respectively
        if isinstance(parent_a.genome, np.ndarray):
            parent_a.genome = np.concatenate(genome1_sections)
            parent_b.genome = np.concatenate(genome2_sections)
        else:
            parent_a.genome = list(
                itertools.chain.from_iterable(genome1_sections))
            parent_b.genome = list(
                itertools.chain.from_iterable(genome2_sections))

        return parent_a, parent_b


##############################
# Function proportional_selection
##############################
@wrap_curry
@listiter_op
def proportional_selection(population: List, offset=0, exponent: int = 1,
                           key=lambda x: x.fitness) -> Iterator:
    """ Returns an individual from a population in direct proportion to their
        fitness or another given metric.

        To deal with negative fitness values use `offset='pop-min'` or set a
        custom offset. A `ValueError` is thrown if the result of adding
        `offset` to a fitness value results in a negative number. The value
        of an individual is calculated as follows

        `value = (fitness + offset)^exponent`

        :param population: the population to select from.
            Should be a list, not an iterator.
        :param offset: the offset from zero. If negative fitness values are
            possible and the minimum is unknown use `offest='pop-min'` for
            an adaptive offset. Defaults to 0.
        :param int exponent: the power to which fitness values are raised to.
            This can be tuned to increase or decrease selection pressure by
            creating larger or smaller differences between fitness values in
            the population. Defaults to 1.
        :param key: a function that computes the metric used to compare
            individuals. Defaults to fitness.
        :return: a random individual based on the proportion of the given
            metric in the population.

        >>> from leap_ec import Individual
        >>> from leap_ec.binary_rep.problems import MaxOnes
        >>> from leap_ec.ops import proportional_selection
        >>> import numpy as np

        >>> genome1 = np.array([0, 0, 0])
        >>> genome2 = np.array([0, 0, 1])
        >>> pop = [Individual(genome1, problem=MaxOnes()),
        ...        Individual(genome2, problem=MaxOnes())]
        >>> pop = Individual.evaluate_population(pop)
        >>> selected = proportional_selection(pop)
    """
    # scale and shift to account for possible negative values
    values = compute_population_values(population, offset=offset,
                                       exponent=exponent, key=key)
    assert(values.shape[0] == len(population))

    # throw error on negative values since the algorithm does not
    # work otherwise
    if (values < 0.0).any():
        raise ValueError('negative value found after applying offset.')

    population_total = np.sum(values)
    proportions = values / population_total

    while True:
        choices = random.choices(population, weights=proportions)
        yield choices[0]


##############################
# Function sus_selection
##############################
@wrap_curry
@listiter_op
def sus_selection(population: List, n=None, shuffle: bool = True,
                  offset=0, exponent: int = 1,
                  key=lambda x: x.fitness) -> Iterator:
    """ Returns an individual from a population in proportion to their
        fitness or another given metric using the stochastic universal
        sampling algorithm.

        To deal with negative fitness values use `offset='pop-min'` or set a
        custom offset. A `ValueError` is thrown if the result of adding
        `offset` to a fitness value results in a negative number. The value
        of an individual is calculated as follows

        `value = (fitness + offset)^exponent`

        :param population: the population to select from.
            Should be a list, not an iterator.
        :param n: the number of evenly spaced points to use in the algorithm.
            Default is None which uses `len(population)`.
        :param bool shuffle: if True, `n` points are resampled after one full
            pass over them. If False, selection repeats over the same `n`
            points. Defaults to True.
        :param offset: the offset from zero. If negative fitness values are
            possible and the minimum is unknown use `offset='pop-min'` for
            an adaptive offset. Defaults to 0.
        :param int exponent: the power to which fitness values are raised to.
            This can be tuned to increase or decrease selection pressure by
            creating larger or smaller differences between fitness values in
            the population. Defaults to 1.
        :param key: a function that computes the metric used to compare
            individuals. Defaults to fitness.
        :return: a random individual based on the proportion of the given
            metric in the population.

        >>> from leap_ec import Individual
        >>> from leap_ec.binary_rep.problems import MaxOnes
        >>> from leap_ec.ops import sus_selection
        >>> import numpy as np

        >>> genome1 = np.array([0, 0, 0])
        >>> genome2 = np.array([1, 1, 1])
        >>> pop = [Individual(genome1, problem=MaxOnes()),
        ...        Individual(genome2, problem=MaxOnes())]
        >>> pop = Individual.evaluate_population(pop)
        >>> selected = sus_selection(pop)
    """
    # determine number of points to sample if not specified
    if n is None:
        n = len(population)

    # check for non-positive number of points
    if n <= 0:
        raise ValueError(f'cannot sample {n} number of points')

    # scale and shift to account for possible negative values
    values = compute_population_values(population, offset=offset,
                                       exponent=exponent, key=key)
    assert(values.shape[0] == len(population))

    # throw error on negative values since the algorithm does not
    # work otherwise
    if (values < 0.0).any():
        raise ValueError('negative value found after applying offset.')

    population_total = np.sum(values)
    even_spacing = population_total / n
    random_start = np.random.uniform(low=0.0, high=even_spacing)
    selection_points = [random_start + i*even_spacing for i in range(0, n)]
    selection_idx = 0
    population_idx = 0
    running_sum = 0.0
    while True:
        # check if all points have been selected
        if selection_idx == len(selection_points):
            # reset to allow for continuous selection
            if shuffle:
                random_start = np.random.uniform(low=0.0, high=even_spacing)
                selection_points = [random_start + i*even_spacing
                                    for i in range(0, n)]
            selection_idx = 0
            running_sum = 0.0
            population_idx = 0

        current_point = selection_points[selection_idx]
        # continue until the running sum is greater than the point
        while running_sum < current_point:
            running_sum += values[population_idx]
            population_idx += 1
        selection_idx += 1

        # yield the individual that caused the running_sum
        # to move past the current_point
        yield population[population_idx-1]


##############################
# Function truncation_selection
##############################
@wrap_curry
@listlist_op
def truncation_selection(offspring: List, size: int,
                         parents: List = None,
                         key = None) -> List:
    """ return the `size` best individuals from the given population

        This defaults to (mu, lambda) if `parents` is not given.

        >>> from leap_ec.individual import Individual
        >>> from leap_ec.binary_rep.problems import MaxOnes
        >>> from leap_ec.ops import truncation_selection
        >>> import numpy as np

        >>> pop = [Individual(np.array([0, 0, 0]), problem=MaxOnes()),
        ...        Individual(np.array([0, 0, 1]), problem=MaxOnes()),
        ...        Individual(np.array([1, 1, 0]), problem=MaxOnes()),
        ...        Individual(np.array([1, 1, 1]), problem=MaxOnes())]

        We need to evaluate them to get their fitness to sort them for
        truncation.

        >>> pop = Individual.evaluate_population(pop)

        >>> truncated = truncation_selection(pop, 2)

        TODO Do we want an optional context to over-ride the 'parents' parameter?

        :param offspring: offspring to truncate down to a smaller population
        :param size: is what to resize population to
        :param second_population: is optional parent population to include
                                  with population for downsizing
        :return: truncated population
    """
    if key:
        if parents is not None:
            return list(toolz.itertoolz.topk(
                size, itertools.chain(offspring, parents), key=key))
        else:
            return list(toolz.itertoolz.topk(size, offspring, key=key))
    else:
        if parents is not None:
            return list(toolz.itertoolz.topk(
                size, itertools.chain(offspring, parents)))
        else:
            return list(toolz.itertoolz.topk(size, offspring))


##############################
# Function elitist_survival
##############################
@wrap_curry
@listlist_op
def elitist_survival(offspring: List, parents: List, k: int = 1, key = None) -> List:
    """ This allows k best parents to compete with the offspring.

        >>> from leap_ec.individual import Individual
        >>> from leap_ec.binary_rep.problems import MaxOnes
        >>> import numpy as np

        First, let's make a "pretend" population of parents using the MaxOnes
        problem.

        >>> pretend_parents = [Individual(np.array([0, 0, 0]), problem=MaxOnes()),
        ...                    Individual(np.array([1, 1, 1]), problem=MaxOnes())]

        Then a "pretend" population of offspring. (Pretend in that we're
        pretending that the offspring came from the parents.)

        >>> pretend_offspring = [Individual(np.array([0, 0, 0]), problem=MaxOnes()),
        ...                      Individual(np.array([1, 1, 0]), problem=MaxOnes()),
        ...                      Individual(np.array([1, 0, 1]), problem=MaxOnes()),
        ...                      Individual(np.array([0, 1, 1]), problem=MaxOnes()),
        ...                      Individual(np.array([0, 0, 1]), problem=MaxOnes())]

        We need to evaluate them to get their fitness to sort them for
        elitist_survival.

        >>> pretend_parents = Individual.evaluate_population(pretend_parents)
        >>> pretend_offspring = Individual.evaluate_population(pretend_offspring)

        This will take the best parent, which has [1,1,1], and replace the
        worst offspring, which has [0,0,0] (because this is the MaxOnes problem)
        >>> survivors = elitist_survival(pretend_offspring, pretend_parents)

        >>> assert pretend_parents[1] in survivors # yep, best parent is there
        >>> assert pretend_offspring[0] not in survivors # worst guy isn't

        We orginally ordered 5 offspring, so that's what we better have.
        >>> assert len(survivors) == 5

        Please note that the literature has a number of variations of elitism
        and other forms of overlapping generations.  For example, this may be a
        good starting point:

        De Jong, Kenneth A., and Jayshree Sarma. "Generation gaps revisited."
        In Foundations of genetic algorithms, vol. 2, pp. 19-28. Elsevier, 1993.

    :param offspring: list of created offpring, probably from pool()
    :param parents: list of parents, usually the ones that offspring came from
    :param k: how many elites from parents to keep?
    :param key: optional key criteria for selecting; e.g., can be used to impose
        parsimony pressure
    :return: surviving population, which will be offspring with offspring
        replaced by any superior parent elites
    """
    # We save this because we're going to truncate back down to this number
    # for the final survivors
    original_num_offspring = len(offspring)

    # Append the requested number of best parents to the offspring.
    if key:
        elites = list(toolz.itertoolz.topk(k, parents, key=key))
    else:
        elites = list(toolz.itertoolz.topk(k, parents))
    offspring.extend(elites)

    # Now return the offspring (plus possibly an elite) truncating the least
    # fit individual.
    if key:
        return list(toolz.itertoolz.topk(original_num_offspring, offspring, key))
    else:
        return list(toolz.itertoolz.topk(original_num_offspring, offspring))


##############################
# Function tournament_selection
##############################
@wrap_curry
@listiter_op
def tournament_selection(population: list, k: int = 2, key = None, select_worst: bool=False, indices = None) -> Iterator:
    """Returns an operator that selects the best individual from k individuals randomly selected from
        the given population.

        Like other selection operators, this assumes that if one individual is "greater than" another, then it is
        "better than" the other.  Whether this indicates maximization or minimization isn't handled here: the
        `Individual` class determines the semantics of its "greater than" operator.

        :param population: the population to select from.  Should be a list, not an iterator.
        :param int k: number of contestants in the tournament.  k=2 does binary tournament
            selection, which approximates linear ranking selection in the expectation.  Higher
            values of k yield greedier selection strategies—k=3, for instance, is equal to
            quadratic ranking selection in the expectation.
        :param key: an optional function that computes keys to sort over.  Defaults to None,
            in which case Individuals are compared directly.
        :param bool select_worst: if True, select the worst individual from the tournament instead
            of the best.
        :param list indices: an optional list that will be populated with the index of the
            selected individual.
        :return: the best of k individuals drawn from population

        >>> from leap_ec import Individual
        >>> from leap_ec.binary_rep.problems import MaxOnes
        >>> from leap_ec.ops import tournament_selection
        >>> import numpy as np

        >>> pop = [Individual(np.array([0, 0, 0]), problem=MaxOnes()),
        ...        Individual(np.array([0, 0, 1]), problem=MaxOnes())]
        >>> pop = Individual.evaluate_population(pop)
        >>> best = tournament_selection(pop)
    """
    assert((indices is None) or (isinstance(indices, list))), f"Only a list should be passed to tournament_selection() for indices, but received {indices}."

    while True:
        choices_idx = random.choices(range(len(population)), k=k)
        judge = min if select_worst else max
        if key:
            best_idx = judge(choices_idx, key=lambda x: key(population[x]))
        else:
            best_idx = judge(choices_idx, key=lambda x: population[x])

        if indices is not None:
            indices.clear()  # Nuke whatever is in there
            indices.append(best_idx)  # Add the index of the individual we're about to return

        yield population[best_idx]


##############################
# Function insertion_selection
##############################
@wrap_curry
@listlist_op
def insertion_selection(offspring: List, parents: List, key = None) -> List:
    """ do exclusive selection between offspring and parents

    This is typically used for Ken De Jong's EV algorithm for survival
    selection.  Each offspring is deterministically selected and a random
    parent is selected; if the offspring wins, then it replaces the parent.

    Note that we make a _copy_ of the parents and have the offspring compete
    with the parent copies so that users can optionally preserve the original
    parents.  You may wish to do that, for example, if you want to analyze the
    composition of the original parents and the modified copy.

    :param offspring: population to select from
    :param parents: parents that are copied and which the copies are
           potentially updated with better offspring
    :param key: optional key for determining max() by other criteria such as
        for parsimony pressure
    :return: the updated parent population
    """
    copied_parents = copy(parents)
    for child in offspring:
        selected_parent_index = random.randrange(len(copied_parents))
        if key:
            copied_parents[selected_parent_index] = max(child,
                                                        copied_parents[
                                                            selected_parent_index],
                                                        key=key)
        else:
            copied_parents[selected_parent_index] = max(child,
                                                        copied_parents[
                                                            selected_parent_index])

        return copied_parents


##############################
# Function naive_cyclic_selection
##############################
@wrap_curry
@listiter_op
def naive_cyclic_selection(population: List, indices: List = None) -> Iterator:
    """ Deterministically returns individuals, and repeats the same test_sequence
    when exhausted.

    This is "naive" because it doesn't shuffle the population between complete
    tours to minimize bias.

    >>> from leap_ec.individual import Individual
    >>> from leap_ec.ops import naive_cyclic_selection
    >>> import numpy as np

    >>> pop = [Individual(np.array([0, 0])),
    ...        Individual(np.array([0, 1]))]

    >>> cyclic_selector = naive_cyclic_selection(pop)

    :param population: from which to select
    :return: the next selected individual
    """

    for i, ind in itertools.cycle(enumerate(population)):
        if indices is not None:
            indices.clear()  # Nuke whatever is in there
            indices.append(i)  # Add the index of the individual we're about to return

        yield ind


##############################
# Function cyclic_selection
##############################
@wrap_curry
@listiter_op
def cyclic_selection(population: List) -> Iterator:
    """ Deterministically returns individuals in order, then shuffles the
    test_sequence, returns the individuals in that new order, and repeats this
    process.

    >>> from leap_ec.individual import Individual
    >>> from leap_ec.ops import cyclic_selection
    >>> import numpy as np

    >>> pop = [Individual(np.array([0, 0])),
    ...        Individual(np.array([0, 1]))]

    >>> cyclic_selector = cyclic_selection(pop)

    :param population: from which to select
    :return: the next selected individual
    """
    # this is essentially itertools.cycle() that just shuffles
    # the saved test_sequence between cycles.
    saved = []
    for individual in population:
        yield individual
        saved.append(individual)
    while saved:
        # randomize the test_sequence between cycles to remove this source of sample
        # bias
        random.shuffle(saved)
        for individual in saved:
            yield individual


##############################
# Function random_selection
##############################
@wrap_curry
@listiter_op
def random_selection(population: List, indices = None) -> Iterator:
    """ return a uniformly randomly selected individual from the population

    :param population: from which to select
    :return: a uniformly selected individual
    """
    while True:
        choice_idx = random.choice(range(len(population)))

        if indices is not None:
            indices.clear()  # Nuke whatever is in there
            indices.append(choice_idx)  # Add the index of the individual we're about to return

        yield population[choice_idx]


##############################
# Function pool
##############################
@wrap_curry
@iterlist_op
def pool(next_individual: Iterator, size: int) -> List:
    """ 'Sink' for creating `size` individuals from preceding pipeline source.

    Allows for "pooling" individuals to be processed by next pipeline
    operator.  Typically used to collect offspring from preceding set of
    selection and birth operators, but could also be used to, say, "pool"
    individuals to be passed to an EDA as a training set.

    >>> from leap_ec.individual import Individual
    >>> from leap_ec.ops import naive_cyclic_selection
    >>> import numpy as np

    >>> pop = [Individual(np.array([0, 0])),
    ...        Individual(np.array([0, 1]))]

    >>> cyclic_selector = naive_cyclic_selection(pop)

    >>> pool = pool(cyclic_selector, 3)

    print(pool)
    [Individual([0, 0], None, None), Individual([0, 1], None, None), Individual([0, 0], None, None)]

    :param next_individual: generator for getting the next offspring
    :param size: how many kids we want
    :return: population of `size` offspring
    """
    return [next(next_individual) for _ in range(size)]


##############################
# Function migrate
##############################
def migrate(topology, emigrant_selector,
            replacement_selector, migration_gap,
            customs_stamp=lambda x, _: x,
            metric=None,
            context=context):
    """
    A migration operator for use in island models.

    This operator works with multi-population algorithms,
    and is thus meant to used with :py:class:`leap_ec.algorithm.multi_population_ea`.

    Specifically, it assumes that

     1. the `population` argument passed into the returned function
        is a particular sub-population that we want to process
        "emigration" out of and "immigration" into,
     2. the `context` state object contains an integer field
        `context['leap']['generation']` indicating the current
        generation count of the algorithm, and
     3. the `context` also contains a integer field
        `context['leap']['current_subpopulation']` indicating the
        index of the subpopulation that is currently being processed
        in the overall collection of subpopulations (i.e. the one
        that `population` belongs to).

    These assumptions are essentially what :py:class:`leap_ec.algorithm.multi_population_ea`
    implements.

    >>> import networkx as nx
    >>> from leap_ec import ops, context
    >>> from leap_ec.data import test_population
    >>> pop0 = test_population[:]  # Shallow copy
    >>> pop1 = test_population[:]

    >>> op = migrate(topology=nx.complete_graph(2),
    ...              emigrant_selector=ops.tournament_selection,
    ...              replacement_selector=ops.random_selection,
    ...              migration_gap=50)
    >>> context['leap']['generation'] = 0
    >>> context['leap']['current_subpopulation'] = 0
    >>> op(pop0)
    [Individual<...>(...), Individual<...>(...), Individual<...>(...), Individual<...>(...)]

    >>> context['leap']['current_subpopulation'] = 1
    >>> op(pop1)
    [Individual<...>(...), Individual<...>(...), Individual<...>(...), Individual<...>(...)]

    This operator is a stateful closure: it maintains an
    internal list of all the out-going "emigrations" that
    occurred in the previous time step, so that it can
    process them as "immigrations" in the current time step.

    :param topology: a `networkx` topology defining the connectivity among islands
    :param emigrant_selector: a selection operator for choosing individuals to
        leave an island
    :param replacement_selector: a selection operator choosing contestants that
        will be replaced by an incoming immigrant if the immigrant has higher fitness
    :param int migration_gap: migration will occur regularly after every `migration_gap`
        evolutionary steps
    :param customs_stamp: an optional function to transfrom an individual upon its
        arrival to a new island.  This can be used, for example, to change the
        individual's decoder or problem in a heterogeneous island model.
    :param metric: an optional function of the form `f(generation, immigrant_individual, contestant_indidivudal, success)`
        for recording information about migration events.
    :param context: the context object to check for EA state, such as the current
        generation number, and the ID of the subpopulation that is currently
        being processed.

    """
    num_islands = topology.number_of_nodes()

    # We wrap a closure around some persistent state to keep trag of
    # immigrants as the move between populations
    immigrants = [[] for i in range(num_islands)]

    @listlist_op
    def do_migrate(population: List) -> List:
        current_subpop = context['leap']['current_subpopulation']
        logger.debug(f"Migration operator called on subpop {current_subpop} (generation: {context['leap']['generation']})")

        generation = context['leap']['generation']

        # Immigration
        for i, imm in enumerate(immigrants[current_subpop]):
            logger.debug(f"Processing immigrant {i+1} of {len(immigrants[current_subpop])} for subpop {current_subpop}.")
            # Do island-specific transformation
            # For example, this callback might update the individuals 'problem'
            # field to point to a new fitness function for the island, and
            # re-evalute its fitness.
            imm = customs_stamp(imm, current_subpop)

            # Compete for a place in the new population
            indices = [] # List to collect the selected index
            contestant = next(replacement_selector(population, indices=indices))
            contestant_index = indices[0]

            success = (imm >= contestant)
            if success:
                # Replace the contestant with the immgrant at the same position
                population[contestant_index] = imm

            if metric:
                metric(generation, imm, contestant, success)

        immigrants[current_subpop] = []

        # Emigration
        if generation % migration_gap == 0:
            logger.debug(f"migration_gap reached: doing emigration on subpop {current_subpop}.")
            # Choose an emigrant individual
            sponsor = next(emigrant_selector(population))
            logger.debug(f"Sponsor individual selected by emigrant_selector: {sponsor}")
            # Clone it and copy fitness
            emi = sponsor.clone()
            emi.fitness = sponsor.fitness
            logger.debug(f"Emigrant individual (copy of sponsor): {emi}")
            neighbors = topology.neighbors(
                current_subpop)  # Get neighboring islands
            # Randomly select a neighboring island
            dest = random.choice(list(neighbors))
            logger.debug(f"Destination island: {dest}")
            # Add the emigrant to its immigration list
            immigrants[dest].append(emi)

        return population

    return do_migrate


def migration_metric(stream, header: bool = True, notes: dict = None):
    """
    Returns a function that can be used to record migration events.

    The purpose of a migration metric is to record information about
    migrations that occur inside a migration operator.  Because these
    events take place inside the operator (rather than across operators),
    they cannot be recorded by a LEAP pipeline probe.

    In general, the interface for a migration metric function takes
    four parameters:

        - `generation`: the current generation
        - `immigrant_ind`: the individual that is attempting to migrate
        - `contestant_ind`: the individual that has been chosen to be replaced
        - `success`: True if the migration is successful, False otherwise

    The metric included here records the fitness of both individuals and writes
    them (along with the `generation` and `success` values) to a CSV.  You can
    write your own metric if you need to record other information (such as, say,
    genomes).

    >>> import sys
    >>> from leap_ec import Individual
    >>> from leap_ec.binary_rep.problems import MaxOnes
    >>> m = migration_metric(sys.stdout,
    ...                      header=True,
    ...                      notes={'run': 0, 'description': 'Test output'}
    ... )
    run,description,generation,migrant_fitness,contestant_fitness,success

    >>> ind1 = Individual(np.array([1, 1, 1]), problem=MaxOnes())
    >>> f = ind1.evaluate()
    >>> contestant = Individual(np.array([0, 1, 1]), problem=MaxOnes())
    >>> f = contestant.evaluate()
    >>> m(0, ind1, contestant, True)
    0,Test output,0,3,2,True

    :param stream: file object to write the CSV data to
    :param bool header: a CSV header will be written if True
    :param dict notes: a dict specifying additional constant-value
        columns to include in the CSV output
    """
    notes = {} if notes is None else notes

    # Set up data collection if we're given a stream to write to
    if stream is None:
        writer = None
    else:
        fields = list(notes.keys()) + ['generation', 'migrant_fitness', 'contestant_fitness', 'success']
        writer = csv.DictWriter(stream, fieldnames=fields, lineterminator='\n')
        if header:
            writer.writeheader()

    def measure_migration(generation, migrant, contestant, success: bool):
        """Write a row recording the given migration event."""
        if writer is not None:
            row_dict = {
                **notes,
                'generation': generation,
                'migrant_fitness': migrant.fitness,
                'contestant_fitness': contestant.fitness,
                'success': success
            }
            writer.writerow(row_dict)

    return measure_migration


##############################
# Class CooperativeEvaluate
##############################
def concat_combine(collaborators):
    """Combine a list of individuals by concatenating their genomes.

    You can choose whether this or some other function is used for combining
    collaborators by passing it into the `CooperativeEvaluate` constructor. """
    # Clone one of the evaluators so we can use its problem and decoder later
    combined_ind = collaborators[0].clone()

    genomes = [ind.genome for ind in collaborators]
    combined_ind.genome = np.concatenate(genomes)  # Concatenate
    return combined_ind


class CooperativeEvaluate(Operator):
    """A simple, non-parallel implementation of cooperative coevolutionary
    fitness evaluation.

    :param int num_trials: the number of combined solutions & fitness estimates
        to collect when computing a partial solution's fitness.
    :param collaborator_selector: a selection operator that we use to choose
        individuals from the *other* subpopulations to create a combined solution.
    :param context: the algorithm's state context.  Used to access
        subpopulation information.
    :param log_stream: optional file object to collect statistics about
        combined individuals to.
    :param combine: the function used to combine partial solutions into
        combined solutions.
    """

    def __init__(self, num_trials: int, collaborator_selector,
                 log_stream=None, combine=concat_combine,context=context):
        self.context = context
        self.num_trials = num_trials
        self.collaborator_selector = collaborator_selector
        self.combine = combine

        # Set up the CSV writier
        if log_stream is not None:
            self.log_writer = csv.DictWriter(
                log_stream,
                fieldnames=[
                    'generation',
                    'subpopulation',
                    'individual_type',
                    'collaborator_subpopulation',
                    'genome',
                    'fitness'])
            # We print the header at construction time
            self.log_writer.writeheader()
        else:
            self.log_writer = None

    def __call__(self, next_individual: Iterator) -> Iterator:
        """Execute the evaluation operator on a subpopulation."""
        while True:
            current_ind = next(next_individual)

            # Pull references to all subpopulations from the context object
            subpopulations = self.context['leap']['subpopulations']
            current_subpop = self.context['leap']['current_subpopulation']

            # Create iterators that select individuals from each subpopulation
            selectors = [self.collaborator_selector(
                subpop) for subpop in subpopulations]

            # Choose collaborators and evaulate
            fitnesses = []
            for i in range(self.num_trials):
                collaborators = self._choose_collaborators(
                    current_ind, subpopulations, current_subpop, selectors)
                combined_ind = self.combine(collaborators)
                fitness = combined_ind.evaluate()
                # Optionally write out data about the collaborations
                if self.log_writer is not None:
                    self._log_trial(
                        self.log_writer,
                        collaborators,
                        combined_ind,
                        i,
                        context=self.context)

                fitnesses.append(fitness)

            current_ind.fitness = mean(fitnesses)

            yield current_ind

    @staticmethod
    def _choose_collaborators(current_ind, subpopulations,
                              current_subpop, selectors):
        """Choose collaborators from the subpopulations."""
        collaborators = []
        for i in range(len(subpopulations)):
            if i != current_subpop:
                # Select a fellow collaborator from the other subpopulations
                ind = next(selectors[i])
                # Make sure we actually got something with a genome back
                assert (hasattr(ind, 'genome'))
                collaborators.append(ind)
            else:
                # Stick this subpop's individual in as-is
                collaborators.append(current_ind)

        assert (len(collaborators) == len(subpopulations))
        return collaborators

    @staticmethod
    def _log_trial(writer, collaborators, combined_ind, trial_id,
                   context=context):
        """Record information about a batch of collaborators to a CSV writer."""
        for i, collab in enumerate(collaborators):
            writer.writerow({'generation'                : context['leap']['generation'],
                             'subpopulation'             : context['leap']['current_subpopulation'],
                             'individual_type'           : 'Collaborator',
                             'collaborator_subpopulation': i,
                             'genome'                    : collab.genome,
                             'fitness'                   : collab.fitness})

        writer.writerow({'generation'                : context['leap']['generation'],
                         'subpopulation'             : context['leap']['current_subpopulation'],
                         'individual_type'           : 'Combined Individual',
                         'collaborator_subpopulation': None,
                         'genome'                    : combined_ind.genome,
                         'fitness'                   : combined_ind.fitness})


##############################
# function compute_expected_probability
##############################
def compute_expected_probability(expected_num_mutations: float,
                                 individual_genome: List) \
        -> float:
    """ Computed the probability of mutation based on the desired average
    expected mutation and genome length.

    The equation here is :math:`p = 1/L * \\texttt{expected_num_mutations}`.  To see why this is
    correct, note that the number of mutations performed is characterized by
    a binomial distribution with :math:`n=L` trials (one weighted "coin flip" per gene),
    and that the mean (expected_num_mutations) of a binomial distribution
    is given by :math:`n*p = expected_num_mutations`.

    :param expected_num_mutations: times individual is to be mutated on average
    :param individual_genome: genome for which to compute the probability
    :return: the corresponding probability of mutation
    """
    return 1.0 / len(individual_genome) * expected_num_mutations


##############################
# function compute_population_values
##############################
def compute_population_values(population: List, offset=0, exponent: int = 1,
                     key=lambda x: x.fitness) -> np.ndarray:
    """ Returns a list of values where the zero-point of the population is
        shifted and the values are scaled by exponentiation.

        :param population: the population to compute values from.
        :param offset: the offset from zero. Specifying `offset='pop-min'`
            will use the population's minimum value as the new zero-point.
            Defaults to 0.
        :param int exponent: the power to which values are raised to.
            Defaults to 1.
        :param key: a function that computes a metric based
            on an `Individual`.
        :return: a numpy array of values that have been shifted by `offset` and
            scaled by `exponent` corresponding to each individual in the
            population.
    """
    values = np.array([key(ind) for ind in population])
    if offset == 'pop-min':
        offset = -values.min(axis=0)
    return (values + offset) ** exponent


##############################
# function bernoulli_process
##############################
def random_bernoulli_vector(shape: Union[int, Tuple], p: float = 0.5) -> np.ndarray:
    """Generates a random vector of Boolean balues from a Bernoulli process—that is, from a 
    sequence of weighted coin flips.

    We use this function throughout LEAP because its implementation was found to
    be much faster than, say, just calling `np.random.choice([0, 1])`.

    >>> from leap_ec.ops import random_bernoulli_vector
    >>> random_bernoulli_vector(5, p=0.4)
    array([..., ..., ..., ..., ...])

    :param shape: shape of the random vector—can be an integer or a tuple.
    :param p: success probability of the bernoulli trials.
    :return: boolean numpy array 
    """
    assert(p >= 0 and p <= 1)
    shape = (shape,) if isinstance(shape, int) else shape
    return np.random.rand(*shape) < p<|MERGE_RESOLUTION|>--- conflicted
+++ resolved
@@ -356,20 +356,12 @@
 # Crossover base class
 ##############################
 class Crossover(Operator):
-<<<<<<< HEAD
-    
-=======
-
->>>>>>> 77f22005
+
     def __init__(self, persist_children, p_xover):
         self.persist_children = persist_children
         self.second_child = None
         self.p_xover = p_xover
-<<<<<<< HEAD
-    
-=======
-
->>>>>>> 77f22005
+
     @abc.abstractmethod
     def recombine(self, parent_a, parent_b):
         """
@@ -392,11 +384,7 @@
                 # Swap with None has to happen before the yield to be certain its executed
                 ret_child, self.second_child = self.second_child, None
                 yield ret_child
-<<<<<<< HEAD
-            
-=======
-
->>>>>>> 77f22005
+
             while True:
                 parent_a = next(next_individual)
                 parent_b = next(next_individual)
@@ -410,29 +398,17 @@
                     self.second_child.parents |= first_child.parents
 
                     first_child.fitness = self.second_child.fitness = None
-<<<<<<< HEAD
-                
-=======
-
->>>>>>> 77f22005
+
                 # Generators only execute code if necessary, so children will only be generated
                 # if the first child needs to be yielded. That's why it doesn't need to be stored
                 # in the class as well.
                 yield first_child
-<<<<<<< HEAD
-                
-=======
-
->>>>>>> 77f22005
+
                 # Remove the second child from the class and yield it if the generator does
                 # get requested for it
                 ret_child, self.second_child = self.second_child, None
                 yield ret_child
-<<<<<<< HEAD
-        
-=======
-
->>>>>>> 77f22005
+
         return _call(next_individual)
 
 
@@ -468,11 +444,10 @@
     The probability can be tuned via the `p_swap` parameter:
     >>> op = UniformCrossover(p_swap=0.1)
     >>> result = op(select)
-<<<<<<< HEAD
-    
+
     If `persist_children` is True and there is a child that was made by crossover but isn't
     used in the first call, it will be yielded in a future call.
-    
+
     >>> op = UniformCrossover(p_xover=0.0, persist_children=True)
     >>>
     >>> next(op(select)) is first  # Create an iterator loop with op(select) and consume 1 individual
@@ -490,29 +465,6 @@
     >>> next(op(select)) is second # Create a different iterator loop with op(select)
     False
 
-=======
-
-    If `persist_children` is True and there is a child that was made by crossover but isn't
-    used in the first call, it will be yielded in a future call.
-
-    >>> op = UniformCrossover(p_xover=0.0, persist_children=True)
-    >>>
-    >>> next(op(select)) is first  # Create an iterator loop with op(select) and consume 1 individual
-    True
-    >>> next(op(select)) is second # Create a different iterator loop with op(select)
-    True
-
-    With `persist_children` set to False, the second child will not be yielded if the iterator
-    is consumed an odd number of times. Instead, on the next call the loop is started anew.
-
-    >>> op = UniformCrossover(p_xover=0.0, persist_children=False)
-    >>>
-    >>> next(op(select)) is first  # Create an iterator loop with op(select) and consume 1 individual
-    True
-    >>> next(op(select)) is second # Create a different iterator loop with op(select)
-    False
-
->>>>>>> 77f22005
     :param p_swap: how likely are we to swap each pair of genes when crossover
         is performed
     :param float p_xover: the probability that crossover is performed in the
@@ -527,11 +479,7 @@
     def __init__(self, p_swap: float=0.2, p_xover: float=1.0, persist_children=False):
         super().__init__(p_xover=p_xover, persist_children=persist_children)
         self.p_swap = p_swap
-<<<<<<< HEAD
-    
-=======
-
->>>>>>> 77f22005
+
     def recombine(self, parent_a, parent_b):
         """
         Perform recombination between two parents to produce two new individuals.
@@ -571,21 +519,17 @@
     >>> second = Individual(genome2)
     >>> pop = [first, second]
     >>> select = naive_cyclic_selection(pop)
-<<<<<<< HEAD
-    
-=======
-
->>>>>>> 77f22005
+
     >>> op = NAryCrossover()
     >>> result = op(select)
 
     >>> new_first = next(result)
     >>> new_second = next(result)
-    
-    
+
+
     If `persist_children` is True and there is a child that was made by crossover but isn't
     used in the first call, it will be yielded in a future call.
-    
+
     >>> op = NAryCrossover(p_xover=0.0, persist_children=True)
     >>>
     >>> next(op(select)) is first  # Create an iterator loop with op(select) and consume 1 individual
@@ -603,30 +547,6 @@
     >>> next(op(select)) is second # Create a different iterator loop with op(select)
     False
 
-<<<<<<< HEAD
-=======
-
-    If `persist_children` is True and there is a child that was made by crossover but isn't
-    used in the first call, it will be yielded in a future call.
-
-    >>> op = NAryCrossover(p_xover=0.0, persist_children=True)
-    >>>
-    >>> next(op(select)) is first  # Create an iterator loop with op(select) and consume 1 individual
-    True
-    >>> next(op(select)) is second # Create a different iterator loop with op(select)
-    True
-
-    With `persist_children` set to False, the second child will not be yielded if the iterator
-    is consumed an odd number of times. Instead, on the next call the loop is started anew.
-
-    >>> op = NAryCrossover(p_xover=0.0, persist_children=False)
-    >>>
-    >>> next(op(select)) is first  # Create an iterator loop with op(select) and consume 1 individual
-    True
-    >>> next(op(select)) is second # Create a different iterator loop with op(select)
-    False
-
->>>>>>> 77f22005
     :param num_points: how many crossing points do we use?  Defaults to 2, since
         2-point crossover has been shown to be the least disruptive choice for
         this value.
