from matplotlib import pyplot as plt

from leap.example.simple_ea import simple_ea
<<<<<<< HEAD
from leap import core, real, ops
=======
from leap import core, real_problems, operate as op
>>>>>>> 7b1f4cd2
from leap.probe import PlotTrajectoryProbe, PlotProbe


def initialize_seeded(initialize, seed_pop):
    """A population initializer that injects a fixed list of seed individuals
    into the population, and fills the remaining space with newly generated individuals.

    >>> from leap import real_problems
    >>> random_init = real_problems.initialize_vectors_uniform(bounds=[[0, 0]] * 2)
    >>> init = initialize_seeded(random_init, [[5.0, 5.0], [4.5, -6]])
    >>> init(5)
    [[5.0, 5.0], [4.5, -6], [0.0, 0.0], [0.0, 0.0], [0.0, 0.0]]

    """
    assert (initialize is not None)
    assert (seed_pop is not None)

    def f(pop_size):
        assert (pop_size >= len(seed_pop))
        n_new = pop_size - len(seed_pop)
        return seed_pop + initialize(n_new)

    return f


def ea(problem, initialize, probes=[], step_notify=[], evals=200, l=2):
    pop_size=5
    mutate_prob=1/l
    mutate_std=0.5

    ea = simple_ea(evals=evals, pop_size=pop_size,
                   individual_cls=core.Individual,  # Use the standard Individual as the prototype for the population.
                   decoder=core.IdentityDecoder(),  # Genotype and phenotype are the same for this task.
                   problem=problem,
                   evaluate=ops.evaluate,  # Evaluate fitness with the basic evaluation operator.

                   initialize=initialize,

                   step_notify_list=step_notify,

                   # The operator pipeline.
                   pipeline=probes + [
                       # Select mu parents via tournament selection.
                       ops.tournament(n=pop_size),
                       # Clone them to create offspring.
                       ops.cloning,
                       # Apply Gaussian mutation to each gene with a certain probability.
                       ops.mutate_gaussian(prob=mutate_prob, std=mutate_std, hard_bounds=(-5.12, 5.12))
                   ])
    return ea


def quad_probes(modulo):
    plt.figure(figsize=(8, 6))  # Setup a figure to plot to
    plt.subplot(221)
    trajectory_probe_1 = PlotTrajectoryProbe(contours=problem1, xlim=(-5.12, 5.12), ylim=(-5.12, 5.12), granularity=0.1, modulo=modulo, ax=plt.gca())
    plt.subplot(222)
    bsf_probe_1 = PlotProbe(ylim=(0, 1), modulo=modulo, ax=plt.gca())
    plt.subplot(223)
    trajectory_probe_2 = PlotTrajectoryProbe(contours=problem2, xlim=(-5.12, 5.12), ylim=(-5.12, 5.12), granularity=0.1, modulo=modulo, ax=plt.gca())
    plt.subplot(224)
    bsf_probe_2 = PlotProbe(ylim=(0, 1), modulo=modulo, ax=plt.gca())
    return trajectory_probe_1, bsf_probe_1, trajectory_probe_2, bsf_probe_2


if __name__ == '__main__':
    random_init = real_problems.initialize_vectors_uniform(bounds=[[-0.5, 0.5]] * 2)

    problem1 = real_problems.Spheroid()
    problem2 = real_problems.Rastrigin(a=10)

    trajectory_probe_1, bsf_probe_1, trajectory_probe_2, bsf_probe_2 = quad_probes(50)
    plt.draw()

    def do_sequential_transfer(ea1, ea2):
        result = list(ea1())
        best_ind = list(result)[-1][1]
        print("Best ind on source task: " + str(best_ind))
        list(ea2(initialize_seeded(random_init, [best_ind.genome])))


    def ea1():
        return ea(problem1, random_init, [], [], evals=500)


    def ea2(initialize):
        return ea(problem2, initialize, [trajectory_probe_2, bsf_probe_2],
                  [trajectory_probe_2.set_step, bsf_probe_2.set_step], evals=500)


    do_sequential_transfer(ea1, ea2)<|MERGE_RESOLUTION|>--- conflicted
+++ resolved
@@ -1,11 +1,7 @@
 from matplotlib import pyplot as plt
 
 from leap.example.simple_ea import simple_ea
-<<<<<<< HEAD
 from leap import core, real, ops
-=======
-from leap import core, real_problems, operate as op
->>>>>>> 7b1f4cd2
 from leap.probe import PlotTrajectoryProbe, PlotProbe
 
 
